#ifndef FFF_PROCESSOR_H
#define FFF_PROCESSOR_H

#include <algorithm>
#include <sstream>
#include <fstream>
#include "utils/gettime.h"
#include "utils/logoutput.h"
#include "sliceDataStorage.h"
#include "modelFile/modelFile.h"
#include "slicer.h"
#include "support.h"
#include "multiVolumes.h"
#include "layerPart.h"
#include "inset.h"
#include "skirt.h"
#include "raft.h"
#include "skin.h"
#include "infill.h"
#include "bridge.h"
#include "pathOrderOptimizer.h"
#include "gcodePlanner.h"
#include "gcodeExport.h"
#include "commandSocket.h"
#include "Weaver.h"
#include "Wireframe2gcode.h"
#include "utils/polygonUtils.h"

namespace cura {

//FusedFilamentFabrication processor.
class fffProcessor : public SettingsBase
{
private:
    int maxObjectHeight;
    int fileNr; //!< used for sequential printing of objects
    GCodeExport gcode;
    TimeKeeper timeKeeper;
    CommandSocket* commandSocket;
    std::ofstream output_file;

<<<<<<< HEAD
    GCodePathConfig skirtConfig;
    GCodePathConfig inset0Config;
    GCodePathConfig insetXConfig;
    GCodePathConfig infillConfig;
    GCodePathConfig skinConfig;
    GCodePathConfig supportConfig;
=======
>>>>>>> 9f36330f
public:
    fffProcessor()
    {
        fileNr = 1;
        maxObjectHeight = 0;
        commandSocket = NULL;
    }

    void resetFileNumber()
    {
        fileNr = 1;
    }

    void setCommandSocket(CommandSocket* socket)
    {
        commandSocket = socket;
    }

    void sendPolygons(PolygonType type, int layer_nr, Polygons& polygons)
    {
        if (commandSocket)
            commandSocket->sendPolygons(type, layer_nr, polygons);
    }
    
    bool setTargetFile(const char* filename)
    {
        output_file.open(filename);
        if (output_file.is_open())
        {
            gcode.setOutputStream(&output_file);
            return true;
        }
        return false;
    }
    
    void setTargetStream(std::ostream* stream)
    {
        gcode.setOutputStream(stream);
    }

    bool processFiles(const std::vector<std::string> &files)
    {
        timeKeeper.restart();
        PrintObject* model = nullptr;

        model = new PrintObject(this);
        for(std::string filename : files)
        {
            log("Loading %s from disk...\n", filename.c_str());

            FMatrix3x3 matrix;
            if (!loadMeshFromFile(model, filename.c_str(), matrix))
            {
                logError("Failed to load model: %s\n", filename.c_str());
                return false;
            }
        }
        model->finalize();

        log("Loaded from disk in %5.3fs\n", timeKeeper.restart());
        return processModel(model);
    }

    bool processModel(PrintObject* model)
    {
        timeKeeper.restart();
        if (!model)
            return false;

        TimeKeeper timeKeeperTotal;
        
        if (model->getSettingBoolean("wireframe_enabled"))
        {
            log("starting Neith Weaver...\n");
                        
            Weaver w(this);
            w.weave(model, commandSocket);
            
            log("starting Neith Gcode generation...\n");
            preSetup();
            Wireframe2gcode gcoder(w, gcode, this);
            gcoder.writeGCode(commandSocket, maxObjectHeight);
            log("finished Neith Gcode generation...\n");
            
        } else 
        {
            SliceDataStorage storage;
            preSetup();

            if (!prepareModel(storage, model))
                return false;


            processSliceData(storage);
            writeGCode(storage);
        }

        logProgress("process", 1, 1);//Report the GUI that a file has been fully processed.
        log("Total time elapsed %5.2fs.\n", timeKeeperTotal.restart());

        return true;
    }

    void finalize()
    {
        gcode.finalize(maxObjectHeight, getSettingInMillimetersPerSecond("speed_travel"), getSettingString("machine_end_gcode").c_str());
        for(int e=0; e<MAX_EXTRUDERS; e++)
            gcode.writeTemperatureCommand(e, 0, false);
    }

    double getTotalFilamentUsed(int e)
    {
        return gcode.getTotalFilamentUsed(e);
    }

    double getTotalPrintTime()
    {
        return gcode.getTotalPrintTime();
    }

private:
    void preSetup()
    {
<<<<<<< HEAD
        skirtConfig.setData(config.printSpeed, config.extrusionWidth, "SKIRT");
        inset0Config.setData(config.inset0Speed, config.extrusionWidth, "WALL-OUTER");
        insetXConfig.setData(config.insetXSpeed, config.extrusionWidth, "WALL-INNER");
        infillConfig.setData(config.infillSpeed, config.extrusionWidth, "FILL");
        skinConfig.setData(config.skinSpeed, config.extrusionWidth, "FILL");
        supportConfig.setData(config.printSpeed, config.extrusionWidth, "SUPPORT");

=======
>>>>>>> 9f36330f
        for(unsigned int n=1; n<MAX_EXTRUDERS;n++)
        {
            std::ostringstream stream;
            stream << "machine_extruder_offset" << n;
            if (hasSetting(stream.str() + "_x") || hasSetting(stream.str() + "_y"))
                gcode.setExtruderOffset(n, Point(getSettingInMicrons(stream.str() + "_x"), getSettingInMicrons(stream.str() + "_y")));
        }
        for(unsigned int n=0; n<MAX_EXTRUDERS;n++)
        {
            std::ostringstream stream;
            stream << n;
            if (hasSetting("machine_pre_extruder_switch_code" + stream.str()) || hasSetting("machine_post_extruder_switch_code" + stream.str()))
                gcode.setSwitchExtruderCode(n, getSettingString("machine_pre_extruder_switch_code" + stream.str()), getSettingString("machine_post_extruder_switch_code" + stream.str()));
        }

        gcode.setFlavor(getSettingAsGCodeFlavor("machine_gcode_flavor"));
        gcode.setRetractionSettings(getSettingInMicrons("machine_switch_extruder_retraction_amount"), getSettingInMillimetersPerSecond("material_switch_extruder_retraction_speed"), getSettingInMillimetersPerSecond("material_switch_extruder_prime_speed"), getSettingInMicrons("retraction_extrusion_window"), getSettingInMicrons("retraction_count_max"));
    }

    bool prepareModel(SliceDataStorage& storage, PrintObject* object) /// slices the model
    {
        storage.model_min = object->min();
        storage.model_max = object->max();
        storage.model_size = storage.model_max - storage.model_min;

        log("Slicing model...\n");
        int initial_layer_thickness = object->getSettingInMicrons("layer_height_0");
        int layer_thickness = object->getSettingInMicrons("layer_height");
        int layer_count = (storage.model_max.z - (initial_layer_thickness - layer_thickness / 2)) / layer_thickness + 1;
        std::vector<Slicer*> slicerList;
        for(Mesh& mesh : object->meshes)
        {
            Slicer* slicer = new Slicer(&mesh, initial_layer_thickness - layer_thickness / 2, layer_thickness, layer_count, mesh.getSettingBoolean("meshfix_keep_open_polygons"), mesh.getSettingBoolean("meshfix_extensive_stitching"));
            slicerList.push_back(slicer);
            /*
            for(SlicerLayer& layer : slicer->layers)
            {
                //Reporting the outline here slows down the engine quite a bit, so only do so when debugging.
                //sendPolygons("outline", layer_nr, layer.z, layer.polygonList);
                //sendPolygons("openoutline", layer_nr, layer.openPolygonList);
            }
            */
        }
        
        if (false) { // remove empty first layers
            int n_empty_first_layers = 0;
            for (int layer_idx = 0; layer_idx < layer_count; layer_idx++)
            { 
                bool layer_is_empty = true;
                for (Slicer* slicer : slicerList)
                {
                    if (slicer->layers[layer_idx].polygonList.size() > 0)
                    {
                        layer_is_empty = false;
                        break;
                    }
                }
                
                if (layer_is_empty) 
                {
                    n_empty_first_layers++;
                } else
                {
                    break;
                }
            }
            
            if (n_empty_first_layers > 0)
            {
<<<<<<< HEAD
                //Reporting the outline here slows down the engine quite a bit, so only do so when debugging.
                //sendPolygonsToGui("outline", layerNr, slicer->layers[layerNr].z, slicer->layers[layerNr].polygonList);
                sendPolygonsToGui("openoutline", layerNr, slicer->layers[layerNr].z, slicer->layers[layerNr].openPolygons);
=======
                for (Slicer* slicer : slicerList)
                {
                    std::vector<SlicerLayer>& layers = slicer->layers;
                    layers.erase(layers.begin(), layers.begin() + n_empty_first_layers);
                    for (SlicerLayer& layer : layers)
                    {
                        layer.z -= n_empty_first_layers * layer_thickness;
                    }
                }
                layer_count -= n_empty_first_layers;
>>>>>>> 9f36330f
            }
        }
        
        log("Layer count: %i\n", layer_count);
        log("Sliced model in %5.3fs\n", timeKeeper.restart());

        object->clear();///Clear the mesh data, it is no longer needed after this point, and it saves a lot of memory.

        log("Generating layer parts...\n");
        for(unsigned int meshIdx=0; meshIdx < slicerList.size(); meshIdx++)
        {
            storage.meshes.emplace_back(&object->meshes[meshIdx]);
            SliceMeshStorage& meshStorage = storage.meshes[meshIdx];
            createLayerParts(meshStorage, slicerList[meshIdx], meshStorage.settings->getSettingBoolean("meshfix_union_all"), meshStorage.settings->getSettingBoolean("meshfix_union_all_remove_holes"));
            delete slicerList[meshIdx];

            bool has_raft = meshStorage.settings->getSettingAsPlatformAdhesion("adhesion_type") == Adhesion_Raft;
            //Add the raft offset to each layer.
            for(unsigned int layer_nr=0; layer_nr<meshStorage.layers.size(); layer_nr++)
            {
                if (has_raft)
                    meshStorage.layers[layer_nr].printZ += meshStorage.settings->getSettingInMicrons("raft_base_thickness") + meshStorage.settings->getSettingInMicrons("raft_interface_thickness") + getSettingAsCount("raft_surface_layers") * getSettingInMicrons("raft_surface_thickness");

                if (commandSocket)
                    commandSocket->sendLayerInfo(layer_nr, meshStorage.layers[layer_nr].printZ, layer_nr == 0 ? meshStorage.settings->getSettingInMicrons("layer_height_0") : meshStorage.settings->getSettingInMicrons("layer_height"));
            }
        }
        log("Generated layer parts in %5.3fs\n", timeKeeper.restart());
        
        log("Finished prepareModel.\n");
        return true;
    }

    void processSliceData(SliceDataStorage& storage)
    {
        if (commandSocket)
           commandSocket->beginSendSlicedObject();

        // const 
        unsigned int totalLayers = storage.meshes[0].layers.size();

        //carveMultipleVolumes(storage.meshes);
        generateMultipleVolumesOverlap(storage.meshes, getSettingInMicrons("multiple_mesh_overlap"));
        //dumpLayerparts(storage, "c:/models/output.html");
        if (getSettingBoolean("magic_polygon_mode"))
        {
            for(unsigned int layer_nr=0; layer_nr<totalLayers; layer_nr++)
            {
                for(SliceMeshStorage& mesh : storage.meshes)
                {
                    SliceLayer* layer = &mesh.layers[layer_nr];
                    for(SliceLayerPart& part : layer->parts)
                    {
                        sendPolygons(Inset0Type, layer_nr, part.outline);
                    }
                }
            }
            return;
        }

        for(unsigned int layer_nr=0; layer_nr<totalLayers; layer_nr++)
        {
            for(SliceMeshStorage& mesh : storage.meshes)
            {
                int insetCount = mesh.settings->getSettingAsCount("wall_line_count");
                if (mesh.settings->getSettingBoolean("magic_spiralize") && static_cast<int>(layer_nr) < mesh.settings->getSettingAsCount("bottom_layers") && layer_nr % 2 == 1)//Add extra insets every 2 layers when spiralizing, this makes bottoms of cups watertight.
                    insetCount += 5;
                SliceLayer* layer = &mesh.layers[layer_nr];
                int extrusionWidth = mesh.settings->getSettingInMicrons("wall_line_width_x");
                int inset_count = insetCount; 
                if (mesh.settings->getSettingBoolean("alternate_extra_perimeter"))
                    inset_count += layer_nr % 2; 
                generateInsets(layer, extrusionWidth, inset_count, mesh.settings->getSettingBoolean("wall_overlap_avoid_enabled"));

                for(unsigned int partNr=0; partNr<layer->parts.size(); partNr++)
                {
                    if (layer->parts[partNr].insets.size() > 0)
                    {
                        sendPolygons(Inset0Type, layer_nr, layer->parts[partNr].insets[0]);
                        for(unsigned int inset=1; inset<layer->parts[partNr].insets.size(); inset++)
                            sendPolygons(InsetXType, layer_nr, layer->parts[partNr].insets[inset]);
                    }
                }
            }
            logProgress("inset",layer_nr+1,totalLayers);
            if (commandSocket) commandSocket->sendProgress(1.0/3.0 * float(layer_nr) / float(totalLayers));
        }
        
   
        { // remove empty first layers
            int n_empty_first_layers = 0;
            for (unsigned int layer_idx = 0; layer_idx < totalLayers; layer_idx++)
            { 
                bool layer_is_empty = true;
                for (SliceMeshStorage& mesh : storage.meshes)
                {
                    if (mesh.layers[layer_idx].parts.size() > 0)
                    {
                        layer_is_empty = false;
                        break;
                    }
                }
                
                if (layer_is_empty) 
                {
                    n_empty_first_layers++;
                } else
                {
                    break;
                }
            }
            
            if (n_empty_first_layers > 0)
            {
                log("Removing %d layers because they are empty\n", n_empty_first_layers);
                for (SliceMeshStorage& mesh : storage.meshes)
                {
                    std::vector<SliceLayer>& layers = mesh.layers;
                    layers.erase(layers.begin(), layers.begin() + n_empty_first_layers);
                    for (SliceLayer& layer : layers)
                    {
                        layer.printZ -= n_empty_first_layers * getSettingInMicrons("layer_height");
                    }
                }
                totalLayers -= n_empty_first_layers;
            }
        }
        if (totalLayers < 1)
        {
            log("Stopping process because there are no layers.\n");
            return;
        }
              
        if (getSettingBoolean("ooze_shield_enabled"))
        {
            for(unsigned int layer_nr=0; layer_nr<totalLayers; layer_nr++)
            {
                Polygons oozeShield;
                for(SliceMeshStorage& mesh : storage.meshes)
                {
                    for(SliceLayerPart& part : mesh.layers[layer_nr].parts)
                    {
                        oozeShield = oozeShield.unionPolygons(part.outline.offset(MM2INT(2.0))); // TODO: put hard coded value in a variable with an explanatory name (and make var a parameter, and perhaps even a setting?)
                    }
                }
                storage.oozeShield.push_back(oozeShield);
            }

            for(unsigned int layer_nr=0; layer_nr<totalLayers; layer_nr++)
                storage.oozeShield[layer_nr] = storage.oozeShield[layer_nr].offset(-MM2INT(1.0)).offset(MM2INT(1.0)); // TODO: put hard coded value in a variable with an explanatory name (and make var a parameter, and perhaps even a setting?)
            int offsetAngle = tan(getSettingInAngleRadians("ooze_shield_angle")) * getSettingInMicrons("layer_height");//Allow for a 60deg angle in the oozeShield.
            for(unsigned int layer_nr=1; layer_nr<totalLayers; layer_nr++)
                storage.oozeShield[layer_nr] = storage.oozeShield[layer_nr].unionPolygons(storage.oozeShield[layer_nr-1].offset(-offsetAngle));
            for(unsigned int layer_nr=totalLayers-1; layer_nr>0; layer_nr--)
                storage.oozeShield[layer_nr-1] = storage.oozeShield[layer_nr-1].unionPolygons(storage.oozeShield[layer_nr].offset(-offsetAngle));
        }
        log("Generated inset in %5.3fs\n", timeKeeper.restart());  
             
        log("Generating support areas...\n");
        for(SliceMeshStorage& mesh : storage.meshes)
        {
            generateSupportAreas(storage, &mesh, totalLayers);
        }
        log("Generated support areas in %5.3fs\n", timeKeeper.restart());
        


        for(unsigned int layer_nr=0; layer_nr<totalLayers; layer_nr++)
        {
            if (!getSettingBoolean("magic_spiralize") || static_cast<int>(layer_nr) < getSettingAsCount("bottom_layers"))    //Only generate up/downskin and infill for the first X layers when spiralize is choosen.
            {
                for(SliceMeshStorage& mesh : storage.meshes)
                {
                    int extrusionWidth = mesh.settings->getSettingInMicrons("wall_line_width_x");
                    generateSkins(layer_nr, mesh, extrusionWidth, mesh.settings->getSettingAsCount("bottom_layers"), mesh.settings->getSettingAsCount("top_layers"), mesh.settings->getSettingAsCount("skin_outline_count"), mesh.settings->getSettingBoolean("wall_overlap_avoid_enabled"));
                    if (mesh.settings->getSettingInMicrons("infill_line_distance") > 0)
                    {
                        generateSparse(layer_nr, mesh, extrusionWidth, mesh.settings->getSettingAsCount("bottom_layers"), mesh.settings->getSettingAsCount("top_layers"));
                        if (mesh.settings->getSettingString("fill_perimeter_gaps") == "Skin")
                        {
                            generatePerimeterGaps(layer_nr, mesh, extrusionWidth, mesh.settings->getSettingAsCount("bottom_layers"), mesh.settings->getSettingAsCount("top_layers"));
                        }
                        else if (mesh.settings->getSettingString("fill_perimeter_gaps") == "Everywhere")
                        {
                            generatePerimeterGaps(layer_nr, mesh, extrusionWidth, 0, 0);
                        }
                    }

                    SliceLayer& layer = mesh.layers[layer_nr];
                    for(SliceLayerPart& part : layer.parts)
                    {
                        for (SkinPart& skin_part : part.skin_parts)
                        {
                            sendPolygons(SkinType, layer_nr, skin_part.outline);
                        }
                    }
                }
            }
            logProgress("skin", layer_nr+1, totalLayers);
            if (commandSocket) commandSocket->sendProgress(1.0/3.0 + 1.0/3.0 * float(layer_nr) / float(totalLayers));
        }
        for(unsigned int layer_nr=totalLayers-1; layer_nr>0; layer_nr--)
        {
            for(SliceMeshStorage& mesh : storage.meshes)
                combineSparseLayers(layer_nr, mesh, mesh.settings->getSettingAsCount("fill_sparse_combine"));
        }
        log("Generated up/down skin in %5.3fs\n", timeKeeper.restart());

        if (getSettingInMicrons("wipe_tower_distance") > 0 && getSettingInMicrons("wipe_tower_size") > 0)
        {
            PolygonRef p = storage.wipeTower.newPoly();
            int tower_size = getSettingInMicrons("wipe_tower_size");
            int tower_distance = getSettingInMicrons("wipe_tower_distance");
            p.add(Point(storage.model_min.x - tower_distance, storage.model_max.y + tower_distance));
            p.add(Point(storage.model_min.x - tower_distance, storage.model_max.y + tower_distance + tower_size));
            p.add(Point(storage.model_min.x - tower_distance - tower_size, storage.model_max.y + tower_distance + tower_size));
            p.add(Point(storage.model_min.x - tower_distance - tower_size, storage.model_max.y + tower_distance));

            storage.wipePoint = Point(storage.model_min.x - tower_distance - tower_size / 2, storage.model_max.y + tower_distance + tower_size / 2);
        }

<<<<<<< HEAD
        if (config.raftBaseThickness > 0 && config.raftInterfaceThickness > 0)
            generateSkirt(storage, config.raftMargin + config.raftBaseLinewidth, config.raftBaseLinewidth, config.skirtLineCount, config.skirtMinLength, config.raftBaseThickness);
        else
            generateSkirt(storage, config.skirtDistance, config.layer0extrusionWidth, config.skirtLineCount, config.skirtMinLength, config.initialLayerThickness);
        generateRaft(storage, config.raftMargin);
=======
        switch(getSettingAsPlatformAdhesion("adhesion_type"))
        {
        case Adhesion_None:
            generateSkirt(storage, getSettingInMicrons("skirt_gap"), getSettingInMicrons("skirt_line_width"), getSettingAsCount("skirt_line_count"), getSettingInMicrons("skirt_minimal_length"));
            break;
        case Adhesion_Brim:
            generateSkirt(storage, 0, getSettingInMicrons("skirt_line_width"), getSettingAsCount("brim_line_count"), getSettingInMicrons("skirt_minimal_length"));
            break;
        case Adhesion_Raft:
            generateRaft(storage, getSettingInMicrons("raft_margin"));
            break;
        }
>>>>>>> 9f36330f

        sendPolygons(SkirtType, 0, storage.skirt);
    }

    void writeGCode(SliceDataStorage& storage)
    {
        gcode.resetTotalPrintTime();
        
        if (commandSocket)
            commandSocket->beginGCode();

        //Setup the retraction parameters.
        storage.retraction_config.amount = INT2MM(getSettingInMicrons("retraction_amount"));
        storage.retraction_config.primeAmount = INT2MM(getSettingInMicrons("retraction_extra_prime_amount"));
        storage.retraction_config.speed = getSettingInMillimetersPerSecond("retraction_retract_speed");
        storage.retraction_config.primeSpeed = getSettingInMillimetersPerSecond("retraction_prime_speed");
        storage.retraction_config.zHop = getSettingInMicrons("retraction_hop");
        for(SliceMeshStorage& mesh : storage.meshes)
        {
            mesh.retraction_config.amount = INT2MM(mesh.settings->getSettingInMicrons("retraction_amount"));
            mesh.retraction_config.primeAmount = INT2MM(mesh.settings->getSettingInMicrons("retraction_extra_prime_amount"));
            mesh.retraction_config.speed = mesh.settings->getSettingInMillimetersPerSecond("retraction_retract_speed");
            mesh.retraction_config.primeSpeed = mesh.settings->getSettingInMillimetersPerSecond("retraction_prime_speed");
            mesh.retraction_config.zHop = mesh.settings->getSettingInMicrons("retraction_hop");
        }

        if (fileNr == 1)
        {
            if (gcode.getFlavor() != GCODE_FLAVOR_ULTIGCODE)
            {
                if (hasSetting("material_bed_temperature") && getSettingInDegreeCelsius("material_bed_temperature") > 0)
                    gcode.writeBedTemperatureCommand(getSettingInDegreeCelsius("material_bed_temperature"), true);
                
                for(SliceMeshStorage& mesh : storage.meshes)
                    if (mesh.settings->hasSetting("material_print_temperature") && mesh.settings->getSettingInDegreeCelsius("material_print_temperature") > 0)
                        gcode.writeTemperatureCommand(mesh.settings->getSettingAsIndex("extruder_nr"), mesh.settings->getSettingInDegreeCelsius("material_print_temperature"));
                for(SliceMeshStorage& mesh : storage.meshes)
                    if (mesh.settings->hasSetting("material_print_temperature") && mesh.settings->getSettingInDegreeCelsius("material_print_temperature") > 0)
                        gcode.writeTemperatureCommand(mesh.settings->getSettingAsIndex("extruder_nr"), mesh.settings->getSettingInDegreeCelsius("material_print_temperature"), true);
                gcode.writeCode(getSettingString("machine_start_gcode").c_str());
            }
            gcode.writeComment("Generated with Cura_SteamEngine " VERSION);
            if (gcode.getFlavor() == GCODE_FLAVOR_BFB)
            {
                gcode.writeComment("enable auto-retraction");
                std::ostringstream tmp;
                tmp << "M227 S" << (getSettingInMicrons("retraction_amount") * 2560 / 1000) << " P" << (getSettingInMicrons("retraction_amount") * 2560 / 1000);
                gcode.writeLine(tmp.str().c_str());
            }
        }
        else
        {
            gcode.writeFanCommand(0);
            gcode.resetExtrusionValue();
            gcode.setZ(maxObjectHeight + 5000);
            gcode.writeMove(gcode.getPositionXY(), getSettingInMillimetersPerSecond("speed_travel"), 0);
            gcode.writeMove(Point(storage.model_min.x, storage.model_min.y), getSettingInMillimetersPerSecond("speed_travel"), 0);
        }
        fileNr++;

        unsigned int totalLayers = storage.meshes[0].layers.size();
        //gcode.writeComment("Layer count: %d", totalLayers);

        bool has_raft = getSettingAsPlatformAdhesion("adhesion_type") == Adhesion_Raft;
        if (has_raft)
        {
<<<<<<< HEAD
            sendPolygonsToGui("support", 0, config.raftBaseThickness, storage.raftOutline);
            sendPolygonsToGui("support", 0, config.raftBaseThickness + config.raftInterfaceThickness, storage.raftOutline);

            GCodePathConfig raftBaseConfig((config.raftBaseSpeed <= 0) ? config.initialLayerSpeed : config.raftBaseSpeed, config.raftBaseLinewidth, "SUPPORT");
            GCodePathConfig raftMiddleConfig((config.raftBaseSpeed <= 0) ? config.initialLayerSpeed : config.raftBaseSpeed, config.raftInterfaceLinewidth, "SUPPORT");
            GCodePathConfig raftInterfaceConfig((config.raftBaseSpeed <= 0) ? config.initialLayerSpeed : config.raftBaseSpeed, config.raftInterfaceLinewidth, "SUPPORT");
            GCodePathConfig raftSurfaceConfig((config.raftSurfaceSpeed > 0) ? config.raftSurfaceSpeed : config.printSpeed, config.raftSurfaceLinewidth, "SUPPORT");
=======
            GCodePathConfig raft_base_config(&storage.retraction_config, "SUPPORT");
            raft_base_config.setSpeed(getSettingInMillimetersPerSecond("raft_base_speed"));
            raft_base_config.setLineWidth(getSettingInMicrons("raft_base_linewidth"));
            raft_base_config.setLayerHeight(getSettingInMicrons("raft_base_thickness"));
            raft_base_config.setFilamentDiameter(getSettingInMicrons("material_diameter"));
            raft_base_config.setFlow(getSettingInPercentage("material_flow"));
            GCodePathConfig raft_interface_config(&storage.retraction_config, "SUPPORT");
            raft_interface_config.setSpeed(getSettingInMillimetersPerSecond("raft_interface_speed"));
            raft_interface_config.setLineWidth(getSettingInMicrons("raft_interface_linewidth"));
            raft_interface_config.setLayerHeight(getSettingInMicrons("raft_base_thickness"));
            raft_interface_config.setFilamentDiameter(getSettingInMicrons("material_diameter"));
            raft_interface_config.setFlow(getSettingInPercentage("material_flow"));
            GCodePathConfig raft_surface_config(&storage.retraction_config, "SUPPORT");
            raft_surface_config.setSpeed(getSettingInMillimetersPerSecond("raft_surface_speed"));
            raft_surface_config.setLineWidth(getSettingInMicrons("raft_surface_line_width"));
            raft_surface_config.setLayerHeight(getSettingInMicrons("raft_base_thickness"));
            raft_surface_config.setFilamentDiameter(getSettingInMicrons("material_diameter"));
            raft_surface_config.setFlow(getSettingInPercentage("material_flow"));
>>>>>>> 9f36330f

            {
                gcode.writeLayerComment(-2);
                gcode.writeComment("RAFT");
<<<<<<< HEAD
                GCodePlanner gcodeLayer(gcode, config.moveSpeed, config.retractionMinimalDistance);
                if (config.supportExtruder > 0)
                    gcodeLayer.setExtruder(config.supportExtruder);
                gcode.setZ(config.raftBaseThickness);
                gcode.setExtrusion(config.raftBaseThickness, config.filamentDiameter, config.filamentFlow);

                gcodeLayer.addPolygonsByOptimizer(storage.skirt, &raftBaseConfig);
                gcodeLayer.addPolygonsByOptimizer(storage.raftOutline, &raftBaseConfig);
=======
                GCodePlanner gcodeLayer(gcode, &storage.retraction_config, getSettingInMillimetersPerSecond("speed_travel"), getSettingInMicrons("retraction_min_travel"));
                if (getSettingAsIndex("support_extruder_nr") > 0)
                    gcodeLayer.setExtruder(getSettingAsIndex("support_extruder_nr"));
                gcode.setZ(getSettingInMicrons("raft_base_thickness"));
                gcodeLayer.addPolygonsByOptimizer(storage.raftOutline, &raft_base_config);
>>>>>>> 9f36330f

                Polygons raftLines;
                int offset_from_poly_outline = 0;
                generateLineInfill(storage.raftOutline, offset_from_poly_outline, raftLines, getSettingInMicrons("raft_base_linewidth"), getSettingInMicrons("raft_line_spacing"), getSettingInPercentage("fill_overlap"), 0);
                gcodeLayer.addLinesByOptimizer(raftLines, &raft_base_config);

                gcode.writeFanCommand(getSettingInPercentage("raft_base_fan_speed"));
                gcodeLayer.writeGCode(false, getSettingInMicrons("raft_base_thickness"));
            }

            { /// this code block is about something which is of yet unknown
                gcode.writeLayerComment(-1);
                gcode.writeComment("RAFT");
                GCodePlanner gcodeLayer(gcode, &storage.retraction_config, getSettingInMillimetersPerSecond("speed_travel"), getSettingInMicrons("retraction_min_travel"));
                gcode.setZ(getSettingInMicrons("raft_base_thickness") + getSettingInMicrons("raft_interface_thickness"));

                Polygons raftLines;
                int offset_from_poly_outline = 0;
                generateLineInfill(storage.raftOutline, offset_from_poly_outline, raftLines, getSettingInMicrons("raft_interface_line_width"), getSettingInMicrons("raft_interface_line_spacing"), getSettingInPercentage("fill_overlap"), getSettingAsCount("raft_surface_layers") > 0 ? 45 : 90);
                gcodeLayer.addLinesByOptimizer(raftLines, &raft_interface_config);

                gcodeLayer.writeGCode(false, getSettingInMicrons("raft_interface_thickness"));
            }

            for (int raftSurfaceLayer=1; raftSurfaceLayer<=getSettingAsCount("raft_surface_layers"); raftSurfaceLayer++)
            {
                gcode.writeLayerComment(-1);
                gcode.writeComment("RAFT");
                GCodePlanner gcodeLayer(gcode, &storage.retraction_config, getSettingInMillimetersPerSecond("speed_travel"), getSettingInMicrons("retraction_min_travel"));
                gcode.setZ(getSettingInMicrons("raft_base_thickness") + getSettingInMicrons("raft_interface_thickness") + getSettingInMicrons("raft_surface_thickness")*raftSurfaceLayer);

                Polygons raftLines;
                int offset_from_poly_outline = 0;
                generateLineInfill(storage.raftOutline, offset_from_poly_outline, raftLines, getSettingInMicrons("raft_surface_line_width"), getSettingInMicrons("raft_surface_line_spacing"), getSettingInPercentage("fill_overlap"), 90 * raftSurfaceLayer);
                gcodeLayer.addLinesByOptimizer(raftLines, &raft_surface_config);

                gcodeLayer.writeGCode(false, getSettingInMicrons("raft_interface_thickness"));
            }
        }

        for(unsigned int layer_nr=0; layer_nr<totalLayers; layer_nr++)
        {
            logProgress("export", layer_nr+1, totalLayers);
            if (commandSocket) commandSocket->sendProgress(2.0/3.0 + 1.0/3.0 * float(layer_nr) / float(totalLayers));

            int layer_thickness = getSettingInMicrons("layer_height");
            if (layer_nr == 0)
            {
<<<<<<< HEAD
                int n = config.initialSpeedupLayers;
#define SPEED_SMOOTH(speed) \
                std::min<int>((speed), (((speed)*layerNr)/n + (config.initialLayerSpeed*(n-layerNr)/n)))
                skirtConfig.setData(SPEED_SMOOTH(config.printSpeed), extrusionWidth, "SKIRT");
                inset0Config.setData(SPEED_SMOOTH(config.inset0Speed), extrusionWidth, "WALL-OUTER");
                insetXConfig.setData(SPEED_SMOOTH(config.insetXSpeed), extrusionWidth, "WALL-INNER");
                infillConfig.setData(SPEED_SMOOTH(config.infillSpeed), extrusionWidth,  "FILL");
                skinConfig.setData(SPEED_SMOOTH(config.skinSpeed), extrusionWidth,  "SKIN");
                supportConfig.setData(SPEED_SMOOTH(config.printSpeed), extrusionWidth, "SUPPORT");
#undef SPEED_SMOOTH
            }else{
                skirtConfig.setData(config.printSpeed, extrusionWidth, "SKIRT");
                inset0Config.setData(config.inset0Speed, extrusionWidth, "WALL-OUTER");
                insetXConfig.setData(config.insetXSpeed, extrusionWidth, "WALL-INNER");
                infillConfig.setData(config.infillSpeed, extrusionWidth, "FILL");
                skinConfig.setData(config.skinSpeed, extrusionWidth, "SKIN");
                supportConfig.setData(config.printSpeed, extrusionWidth, "SUPPORT");
            }

            gcode.writeComment("LAYER:%d", layerNr);
            if (layerNr == 0)
                gcode.setExtrusion(config.initialLayerThickness, config.filamentDiameter, config.filamentFlow);
            else
                gcode.setExtrusion(config.layerThickness, config.filamentDiameter, config.filamentFlow);
=======
                layer_thickness = getSettingInMicrons("layer_height_0");
            }

            storage.skirt_config.setSpeed(getSettingInMillimetersPerSecond("skirt_speed"));
            storage.skirt_config.setLineWidth(getSettingInMicrons("skirt_line_width"));
            storage.skirt_config.setFilamentDiameter(getSettingInMicrons("material_diameter"));
            storage.skirt_config.setFlow(getSettingInPercentage("material_flow"));
            storage.skirt_config.setLayerHeight(layer_thickness);

            storage.support_config.setLineWidth(getSettingInMicrons("support_line_width"));
            storage.support_config.setSpeed(getSettingInMillimetersPerSecond("speed_support"));
            storage.support_config.setFilamentDiameter(getSettingInMicrons("material_diameter"));
            storage.support_config.setFlow(getSettingInPercentage("material_flow"));
            storage.support_config.setLayerHeight(layer_thickness);
            for(SliceMeshStorage& mesh : storage.meshes)
            {
                mesh.inset0_config.setLineWidth(mesh.settings->getSettingInMicrons("wall_line_width_0"));
                mesh.inset0_config.setSpeed(mesh.settings->getSettingInMillimetersPerSecond("speed_wall_0"));
                mesh.inset0_config.setFilamentDiameter(mesh.settings->getSettingInMicrons("material_diameter"));
                mesh.inset0_config.setFlow(mesh.settings->getSettingInPercentage("material_flow"));
                mesh.inset0_config.setLayerHeight(layer_thickness);

                mesh.insetX_config.setLineWidth(mesh.settings->getSettingInMicrons("wall_line_width_x"));
                mesh.insetX_config.setSpeed(mesh.settings->getSettingInMillimetersPerSecond("speed_wall_x"));
                mesh.insetX_config.setFilamentDiameter(mesh.settings->getSettingInMicrons("material_diameter"));
                mesh.insetX_config.setFlow(mesh.settings->getSettingInPercentage("material_flow"));
                mesh.insetX_config.setLayerHeight(layer_thickness);

                mesh.skin_config.setLineWidth(mesh.settings->getSettingInMicrons("skin_line_width"));
                mesh.skin_config.setSpeed(mesh.settings->getSettingInMillimetersPerSecond("speed_topbottom"));
                mesh.skin_config.setFilamentDiameter(mesh.settings->getSettingInMicrons("material_diameter"));
                mesh.skin_config.setFlow(mesh.settings->getSettingInPercentage("material_flow"));
                mesh.skin_config.setLayerHeight(layer_thickness);

                for(unsigned int idx=0; idx<MAX_SPARSE_COMBINE; idx++)
                {
                    mesh.infill_config[idx].setLineWidth(mesh.settings->getSettingInMicrons("infill_line_width") * (idx + 1));
                    mesh.infill_config[idx].setSpeed(mesh.settings->getSettingInMillimetersPerSecond("speed_infill"));
                    mesh.infill_config[idx].setFilamentDiameter(mesh.settings->getSettingInMicrons("material_diameter"));
                    mesh.infill_config[idx].setFlow(mesh.settings->getSettingInPercentage("material_flow"));
                    mesh.infill_config[idx].setLayerHeight(layer_thickness);
                }
            }

            int initial_speedup_layers = getSettingAsCount("speed_slowdown_layers");
            if (static_cast<int>(layer_nr) < initial_speedup_layers)
            {
                int initial_layer_speed = getSettingInMillimetersPerSecond("speed_layer_0");
                storage.support_config.smoothSpeed(initial_layer_speed, layer_nr, initial_speedup_layers);
                for(SliceMeshStorage& mesh : storage.meshes)
                {
                    mesh.inset0_config.smoothSpeed(initial_layer_speed, layer_nr, initial_speedup_layers);
                    mesh.insetX_config.smoothSpeed(initial_layer_speed, layer_nr, initial_speedup_layers);
                    mesh.skin_config.smoothSpeed(initial_layer_speed, layer_nr, initial_speedup_layers);
                    for(unsigned int idx=0; idx<MAX_SPARSE_COMBINE; idx++)
                    {
                        mesh.infill_config[idx].smoothSpeed(initial_layer_speed, layer_nr, initial_speedup_layers);
                    }
                }
            }
>>>>>>> 9f36330f

            gcode.writeLayerComment(layer_nr);

            GCodePlanner gcodeLayer(gcode, &storage.retraction_config, getSettingInMillimetersPerSecond("speed_travel"), getSettingInMicrons("retraction_min_travel"));
            int32_t z = getSettingInMicrons("layer_height_0") + layer_nr * getSettingInMicrons("layer_height");
            if (has_raft)
            {
                z += getSettingInMicrons("raft_base_thickness") + getSettingInMicrons("raft_interface_thickness") + getSettingAsCount("raft_surface_layers")*getSettingInMicrons("raft_surface_thickness");
                if (layer_nr == 0)
                {
                    z += getSettingInMicrons("raft_airgap_layer_0");
                } else {
                    z += getSettingInMicrons("raft_airgap");
                }
            }
            gcode.setZ(z);
            gcode.resetStartPosition();

            if (layer_nr == 0)
            {
                if (storage.skirt.size() > 0)
                    gcodeLayer.addTravel(storage.skirt[storage.skirt.size()-1].closestPointTo(gcode.getPositionXY()));
                gcodeLayer.addPolygonsByOptimizer(storage.skirt, &storage.skirt_config);
            }

            bool printSupportFirst = (storage.support.generated && getSettingAsIndex("support_extruder_nr") > 0 && getSettingAsIndex("support_extruder_nr") == gcodeLayer.getExtruder());
            if (printSupportFirst)
                addSupportToGCode(storage, gcodeLayer, layer_nr);

            if (storage.oozeShield.size() > 0)
            {
                gcodeLayer.setAlwaysRetract(true);
                gcodeLayer.addPolygonsByOptimizer(storage.oozeShield[layer_nr], &storage.skirt_config);
                gcodeLayer.setAlwaysRetract(!getSettingBoolean("retraction_combing"));
            }

            //Figure out in which order to print the meshes, do this by looking at the current extruder and preferer the meshes that use that extruder.
            std::vector<SliceMeshStorage*> mesh_order = calculateMeshOrder(storage, gcodeLayer.getExtruder());
            for(SliceMeshStorage* mesh : mesh_order)
            {
                addMeshLayerToGCode(storage, mesh, gcodeLayer, layer_nr);
            }
            if (!printSupportFirst)
                addSupportToGCode(storage, gcodeLayer, layer_nr);

            { //Finish the layer by applying speed corrections for minimal layer times and determine the fanSpeed
                double travelTime;
                double extrudeTime;
                gcodeLayer.getTimes(travelTime, extrudeTime);
                gcodeLayer.forceMinimalLayerTime(getSettingInSeconds("cool_min_layer_time"), getSettingInMillimetersPerSecond("cool_min_speed"), travelTime, extrudeTime);

                // interpolate fan speed (for cool_fan_full_layer and for cool_min_layer_time_fan_speed_max)
                int fanSpeed = getSettingInPercentage("cool_fan_speed_min");
                double totalLayerTime = travelTime + extrudeTime;
                if (totalLayerTime < getSettingInSeconds("cool_min_layer_time"))
                {
                    fanSpeed = getSettingInPercentage("cool_fan_speed_max");
                }
                else if (totalLayerTime < getSettingInSeconds("cool_min_layer_time_fan_speed_max"))
                { 
                    // when forceMinimalLayerTime didn't change the extrusionSpeedFactor, we adjust the fan speed
                    double minTime = (getSettingInSeconds("cool_min_layer_time"));
                    double maxTime = (getSettingInSeconds("cool_min_layer_time_fan_speed_max"));
                    int fanSpeedMin = getSettingInPercentage("cool_fan_speed_min");
                    int fanSpeedMax = getSettingInPercentage("cool_fan_speed_max");
                    fanSpeed = fanSpeedMax - (fanSpeedMax-fanSpeedMin) * (totalLayerTime - minTime) / (maxTime - minTime);
                }
                if (static_cast<int>(layer_nr) < getSettingAsCount("cool_fan_full_layer"))
                {
                    //Slow down the fan on the layers below the [cool_fan_full_layer], where layer 0 is speed 0.
                    fanSpeed = fanSpeed * layer_nr / getSettingAsCount("cool_fan_full_layer");
                }
                gcode.writeFanCommand(fanSpeed);
            }

            gcodeLayer.writeGCode(getSettingBoolean("cool_lift_head"), layer_nr > 0 ? getSettingInMicrons("layer_height") : getSettingInMicrons("layer_height_0"));
            if (commandSocket)
                commandSocket->sendGCodeLayer();
        }
        gcode.writeRetraction(&storage.retraction_config, true);

        log("Wrote layers in %5.2fs.\n", timeKeeper.restart());
        gcode.writeFanCommand(0);

        //Store the object height for when we are printing multiple objects, as we need to clear every one of them when moving to the next position.
        maxObjectHeight = std::max(maxObjectHeight, storage.model_max.z);

<<<<<<< HEAD
    //Add a single layer from a single mesh-volume to the GCode
    void addVolumeLayerToGCode(SliceDataStorage& storage, GCodePlanner& gcodeLayer, int volumeIdx, int layerNr)
    {
        int prevExtruder = gcodeLayer.getExtruder();
        bool extruderChanged = gcodeLayer.setExtruder(volumeIdx);
        if (layerNr == 0 && volumeIdx == 0 && !(config.raftBaseThickness > 0 && config.raftInterfaceThickness > 0))
=======
        if (commandSocket)
>>>>>>> 9f36330f
        {
            finalize();
            commandSocket->sendGCodeLayer();
            commandSocket->endSendSlicedObject();
            if (gcode.getFlavor() == GCODE_FLAVOR_ULTIGCODE)
            {
                std::ostringstream prefix;
                prefix << ";FLAVOR:UltiGCode\n";
                prefix << ";TIME:" << int(gcode.getTotalPrintTime()) << "\n";
                prefix << ";MATERIAL:" << int(gcode.getTotalFilamentUsed(0)) << "\n";
                prefix << ";MATERIAL2:" << int(gcode.getTotalFilamentUsed(1)) << "\n";
                commandSocket->sendGCodePrefix(prefix.str());
            }
        }
    }

    std::vector<SliceMeshStorage*> calculateMeshOrder(SliceDataStorage& storage, int current_extruder)
    {
        std::vector<SliceMeshStorage*> ret;
        std::vector<SliceMeshStorage*> add_list;
        for(SliceMeshStorage& mesh : storage.meshes)
            add_list.push_back(&mesh);

        int add_extruder_nr = current_extruder;
        while(add_list.size() > 0)
        {
<<<<<<< HEAD
            gcodeLayer.setAlwaysRetract(true);
            gcodeLayer.addPolygonsByOptimizer(storage.oozeShield[layerNr], &skirtConfig);
            sendPolygonsToGui("oozeshield", layerNr, layer->printZ, storage.oozeShield[layerNr]);
            gcodeLayer.setAlwaysRetract(config.enableCombing == COMBING_OFF);
=======
            for(unsigned int idx=0; idx<add_list.size(); idx++)
            {
                if (add_list[idx]->settings->getSettingAsIndex("extruder_nr") == add_extruder_nr)
                {
                    ret.push_back(add_list[idx]);
                    add_list.erase(add_list.begin() + idx);
                    idx--;
                }
            }
            if (add_list.size() > 0)
                add_extruder_nr = add_list[0]->settings->getSettingAsIndex("extruder_nr");
>>>>>>> 9f36330f
        }
        return ret;
    }

    //Add a single layer from a single mesh-volume to the GCode
    void addMeshLayerToGCode(SliceDataStorage& storage, SliceMeshStorage* mesh, GCodePlanner& gcodeLayer, int layer_nr)
    {
        int prevExtruder = gcodeLayer.getExtruder();
        bool extruder_changed = gcodeLayer.setExtruder(mesh->settings->getSettingAsIndex("extruder_nr"));

        if (extruder_changed)
            addWipeTower(storage, gcodeLayer, layer_nr, prevExtruder);

        SliceLayer* layer = &mesh->layers[layer_nr];

        if (getSettingBoolean("magic_polygon_mode"))
        {
            Polygons polygons;
            for(unsigned int partNr=0; partNr<layer->parts.size(); partNr++)
            {
                for(unsigned int n=0; n<layer->parts[partNr].outline.size(); n++)
                {
                    for(unsigned int m=1; m<layer->parts[partNr].outline[n].size(); m++)
                    {
                        Polygon p;
                        p.add(layer->parts[partNr].outline[n][m-1]);
                        p.add(layer->parts[partNr].outline[n][m]);
                        polygons.add(p);
                    }
                    if (layer->parts[partNr].outline[n].size() > 0)
                    {
                        Polygon p;
                        p.add(layer->parts[partNr].outline[n][layer->parts[partNr].outline[n].size()-1]);
                        p.add(layer->parts[partNr].outline[n][0]);
                        polygons.add(p);
                    }
                }
            }
            for(unsigned int n=0; n<layer->openLines.size(); n++)
            {
                for(unsigned int m=1; m<layer->openLines[n].size(); m++)
                {
                    Polygon p;
                    p.add(layer->openLines[n][m-1]);
                    p.add(layer->openLines[n][m]);
                    polygons.add(p);
                }
            }
            if (mesh->settings->getSettingBoolean("magic_spiralize"))
                mesh->inset0_config.spiralize = true;

            gcodeLayer.addPolygonsByOptimizer(polygons, &mesh->inset0_config);
            return;
        }


        PathOrderOptimizer partOrderOptimizer(gcode.getStartPositionXY());
        for(unsigned int partNr=0; partNr<layer->parts.size(); partNr++)
        {
            partOrderOptimizer.addPolygon(layer->parts[partNr].insets[0][0]);
        }
        partOrderOptimizer.optimize();

        for(unsigned int partCounter=0; partCounter<partOrderOptimizer.polyOrder.size(); partCounter++)
        {
            SliceLayerPart* part = &layer->parts[partOrderOptimizer.polyOrder[partCounter]];

<<<<<<< HEAD
            if (config.enableCombing == COMBING_OFF)
            {
                gcodeLayer.setAlwaysRetract(true);
            }else
            {
                gcodeLayer.setCombBoundary(&part->combBoundery);
                gcodeLayer.setAlwaysRetract(false);
            }

            int fillAngle = 45;
            if (layerNr & 1)
                fillAngle += 90;
            int extrusionWidth = config.extrusionWidth;
            if (layerNr == 0)
                extrusionWidth = config.layer0extrusionWidth;

            // Add either infill or perimeter first depending on option
            if (!config.perimeterBeforeInfill) 
            {
                addInfillToGCode(part, gcodeLayer, layerNr, extrusionWidth, fillAngle);
                addInsetToGCode(part, gcodeLayer, layerNr);
            }else
            {
                addInsetToGCode(part, gcodeLayer, layerNr);
                addInfillToGCode(part, gcodeLayer, layerNr, extrusionWidth, fillAngle);
            }
            
            Polygons skinPolygons;
            for(Polygons outline : part->skinOutline.splitIntoParts())
            {
                int bridge = -1;
                if (layerNr > 0)
                    bridge = bridgeAngle(outline, &storage.volumes[volumeIdx].layers[layerNr-1]);
                generateLineInfill(outline, skinPolygons, extrusionWidth, extrusionWidth, config.infillOverlap, (bridge > -1) ? bridge : fillAngle);
            }
            if (config.enableCombing == COMBING_NOSKIN)
            {
                gcodeLayer.setCombBoundary(nullptr);
                gcodeLayer.setAlwaysRetract(true);
            }
            gcodeLayer.addPolygonsByOptimizer(skinPolygons, &skinConfig);

=======
            if (getSettingBoolean("retraction_combing"))
                gcodeLayer.setCombBoundary(&part->combBoundery);
            else
                gcodeLayer.setAlwaysRetract(true);

            int fillAngle = 45;
            if (layer_nr & 1)
                fillAngle += 90;
            int extrusionWidth = getSettingInMicrons("infill_line_width");

            //Add thicker (multiple layers) sparse infill.
            int sparse_infill_line_distance = getSettingInMicrons("infill_line_distance");
            double infill_overlap = getSettingInPercentage("fill_overlap");
            if (sparse_infill_line_distance > 0)
            {
                //Print the thicker sparse lines first. (double or more layer thickness, infill combined with previous layers)
                for(unsigned int n=1; n<part->sparse_outline.size(); n++)
                {
                    Polygons fillPolygons;
                    switch(getSettingAsFillMethod("fill_pattern"))
                    {
                    case Fill_Grid:
                        generateGridInfill(part->sparse_outline[n], 0, fillPolygons, extrusionWidth, sparse_infill_line_distance * 2, infill_overlap, fillAngle);
                        gcodeLayer.addLinesByOptimizer(fillPolygons, &mesh->infill_config[n]);
                        break;
                    case Fill_Lines:
                        generateLineInfill(part->sparse_outline[n], 0, fillPolygons, extrusionWidth, sparse_infill_line_distance, infill_overlap, fillAngle);
                        gcodeLayer.addLinesByOptimizer(fillPolygons, &mesh->infill_config[n]);
                        break;
                    case Fill_Triangles:
                        generateTriangleInfill(part->sparse_outline[n], 0, fillPolygons, extrusionWidth, sparse_infill_line_distance * 3, infill_overlap, 0);
                        gcodeLayer.addLinesByOptimizer(fillPolygons, &mesh->infill_config[n]);
                        break;
                    case Fill_Concentric:
                        generateConcentricInfill(part->sparse_outline[n], fillPolygons, sparse_infill_line_distance);
                        gcodeLayer.addPolygonsByOptimizer(fillPolygons, &mesh->infill_config[n]);
                        break;
                    case Fill_ZigZag:
                        generateZigZagInfill(part->sparse_outline[n], fillPolygons, extrusionWidth, sparse_infill_line_distance, infill_overlap, fillAngle, false, false);
                        gcodeLayer.addPolygonsByOptimizer(fillPolygons, &mesh->infill_config[n]);
                        break;
                    default:
                        logError("fill_pattern has unknown value.\n");
                        break;
                    }
                }
            }

            //Combine the 1 layer thick infill with the top/bottom skin and print that as one thing.
            Polygons infillPolygons;
            Polygons infillLines;
            if (sparse_infill_line_distance > 0 && part->sparse_outline.size() > 0)
            {
                switch(getSettingAsFillMethod("fill_pattern"))
                {
                case Fill_Grid:
                    generateGridInfill(part->sparse_outline[0], 0, infillLines, extrusionWidth, sparse_infill_line_distance * 2, infill_overlap, fillAngle);
                    break;
                case Fill_Lines:
                    generateLineInfill(part->sparse_outline[0], 0, infillLines, extrusionWidth, sparse_infill_line_distance, infill_overlap, fillAngle);
                    break;
                case Fill_Triangles:
                    generateTriangleInfill(part->sparse_outline[0], 0, infillLines, extrusionWidth, sparse_infill_line_distance * 3, infill_overlap, 0);
                    break;
                case Fill_Concentric:
                    generateConcentricInfill(part->sparse_outline[0], infillPolygons, sparse_infill_line_distance);
                    break;
                case Fill_ZigZag:
                    generateZigZagInfill(part->sparse_outline[0], infillLines, extrusionWidth, sparse_infill_line_distance, infill_overlap, fillAngle, false, false);
                    break;
                default:
                    logError("fill_pattern has unknown value.\n");
                    break;
                }
            }
            gcodeLayer.addPolygonsByOptimizer(infillPolygons, &mesh->infill_config[0]);
            gcodeLayer.addLinesByOptimizer(infillLines, &mesh->infill_config[0]); 

            if (getSettingAsCount("wall_line_count") > 0)
            {
                if (getSettingBoolean("magic_spiralize"))
                {
                    if (static_cast<int>(layer_nr) >= getSettingAsCount("bottom_layers"))
                        mesh->inset0_config.spiralize = true;
                    if (static_cast<int>(layer_nr) == getSettingAsCount("bottom_layers") && part->insets.size() > 0)
                        gcodeLayer.addPolygonsByOptimizer(part->insets[0], &mesh->insetX_config);
                }
                for(int insetNr=part->insets.size()-1; insetNr>-1; insetNr--)
                {
                    if (insetNr == 0)
                        gcodeLayer.addPolygonsByOptimizer(part->insets[insetNr], &mesh->inset0_config);
                    else
                        gcodeLayer.addPolygonsByOptimizer(part->insets[insetNr], &mesh->insetX_config);
                }
            }

            Polygons skinPolygons;
            Polygons skinLines;
            for(SkinPart& skin_part : part->skin_parts)
            {
                int bridge = -1;
                if (layer_nr > 0)
                    bridge = bridgeAngle(skin_part.outline, &mesh->layers[layer_nr-1]);
                if (bridge > -1)
                {
                    generateLineInfill(skin_part.outline, 0, skinLines, extrusionWidth, extrusionWidth, infill_overlap, bridge);
                }else{
                    switch(getSettingAsFillMethod("top_bottom_pattern"))
                    {
                    case Fill_Lines:
                        for (Polygons& skin_perimeter : skin_part.insets)
                        {
                            gcodeLayer.addPolygonsByOptimizer(skin_perimeter, &mesh->skin_config); // add polygons to gcode in inward order
                        }
                        if (skin_part.insets.size() > 0)
                        {
                            generateLineInfill(skin_part.insets.back(), -extrusionWidth/2, skinLines, extrusionWidth, extrusionWidth, infill_overlap, fillAngle);
                            if (getSettingString("fill_perimeter_gaps") != "Nowhere")
                            {
                                generateLineInfill(skin_part.perimeterGaps, 0, skinLines, extrusionWidth, extrusionWidth, 0, fillAngle);
                            }
                        } 
                        else
                        {
                            generateLineInfill(skin_part.outline, 0, skinLines, extrusionWidth, extrusionWidth, infill_overlap, fillAngle);
                        }
                        break;
                    case Fill_Concentric:
                        {
                            Polygons in_outline;
                            offsetSafe(skin_part.outline, -extrusionWidth/2, extrusionWidth, in_outline, getSettingBoolean("wall_overlap_avoid_enabled"));
                            if (getSettingString("fill_perimeter_gaps") != "Nowhere")
                            {
                                generateConcentricInfillDense(in_outline, skinPolygons, &part->perimeterGaps, extrusionWidth, getSettingBoolean("wall_overlap_avoid_enabled"));
                            }
                        }
                        break;
                    default:
                        logError("Unknown fill method for skin\n");
                        break;
                    }
                }
            }
            
            // handle gaps between perimeters etc.
            if (getSettingString("fill_perimeter_gaps") != "Nowhere")
            {
                generateLineInfill(part->perimeterGaps, 0, skinLines, extrusionWidth, extrusionWidth, 0, fillAngle);
            }
            
            
            gcodeLayer.addPolygonsByOptimizer(skinPolygons, &mesh->skin_config);
            gcodeLayer.addLinesByOptimizer(skinLines, &mesh->skin_config);
>>>>>>> 9f36330f

            //After a layer part, make sure the nozzle is inside the comb boundary, so we do not retract on the perimeter.
            if (!getSettingBoolean("magic_spiralize") || static_cast<int>(layer_nr) < getSettingAsCount("bottom_layers"))
                gcodeLayer.moveInsideCombBoundary(extrusionWidth * 2);
        }
        gcodeLayer.setCombBoundary(nullptr);
    }

<<<<<<< HEAD
    void addInfillToGCode(SliceLayerPart* part, GCodePlanner& gcodeLayer, int layerNr, int extrusionWidth, int fillAngle)
    {
        Polygons infillPolygons;
        if (config.sparseInfillLineDistance > 0)
        {
            switch (config.infillPattern)
            {
                case INFILL_AUTOMATIC:
                    generateAutomaticInfill(
                        part->sparseOutline, infillPolygons, extrusionWidth,
                        config.sparseInfillLineDistance,
                        config.infillOverlap, fillAngle);
                    break;

                case INFILL_GRID:
                    generateGridInfill(part->sparseOutline, infillPolygons,
                                       extrusionWidth,
                                       config.sparseInfillLineDistance,
                                       config.infillOverlap, fillAngle);
                    break;

                case INFILL_LINES:
                    generateLineInfill(part->sparseOutline, infillPolygons,
                                       extrusionWidth,
                                       config.sparseInfillLineDistance,
                                       config.infillOverlap, fillAngle);
                    break;

                case INFILL_CONCENTRIC:
                    generateConcentricInfill(
                        part->sparseOutline, infillPolygons,
                        config.sparseInfillLineDistance);
                    break;
            }
        }

        gcodeLayer.addPolygonsByOptimizer(infillPolygons, &infillConfig);
    }

    void addInsetToGCode(SliceLayerPart* part, GCodePlanner& gcodeLayer, int layerNr)
    {
        if (config.insetCount > 0)
        {
            if (config.spiralizeMode)
            {
                if (static_cast<int>(layerNr) >= config.downSkinCount)
                    inset0Config.spiralize = true;
                if (static_cast<int>(layerNr) == config.downSkinCount && part->insets.size() > 0)
                    gcodeLayer.addPolygonsByOptimizer(part->insets[0], &insetXConfig);
            }
            for(int insetNr=part->insets.size()-1; insetNr>-1; insetNr--)
            {
                if (insetNr == 0)
                    gcodeLayer.addPolygonsByOptimizer(part->insets[insetNr], &inset0Config);
                else
                    gcodeLayer.addPolygonsByOptimizer(part->insets[insetNr], &insetXConfig);
            }
        }
    }

    void addSupportToGCode(SliceDataStorage& storage, GCodePlanner& gcodeLayer, int layerNr)
=======
    void addSupportToGCode(SliceDataStorage& storage, GCodePlanner& gcodeLayer, int layer_nr)
>>>>>>> 9f36330f
    {
        if (!storage.support.generated)
            return;
        
        
        if (getSettingAsIndex("support_extruder_nr") > -1)
        {
            int prevExtruder = gcodeLayer.getExtruder();
            if (gcodeLayer.setExtruder(getSettingAsIndex("support_extruder_nr")))
                addWipeTower(storage, gcodeLayer, layer_nr, prevExtruder);
        }
        Polygons support;
        if (storage.support.generated) 
            support = storage.support.supportAreasPerLayer[layer_nr];
        
        sendPolygons(SupportType, layer_nr, support);

        std::vector<Polygons> supportIslands = support.splitIntoParts();

        PathOrderOptimizer islandOrderOptimizer(gcode.getPositionXY());
        for(unsigned int n=0; n<supportIslands.size(); n++)
        {
            islandOrderOptimizer.addPolygon(supportIslands[n][0]);
        }
        islandOrderOptimizer.optimize();

        for(unsigned int n=0; n<supportIslands.size(); n++)
        {
            Polygons& island = supportIslands[islandOrderOptimizer.polyOrder[n]];

            Polygons supportLines;
            int support_line_distance = getSettingInMicrons("support_line_distance");
            double infill_overlap = getSettingInPercentage("fill_overlap");
            if (support_line_distance > 0)
            {
                int extrusionWidth = getSettingInMicrons("wall_line_width_x");
                switch(getSettingAsFillMethod("support_pattern"))
                {
                case Fill_Grid:
                    {
                        int offset_from_outline = 0;
                        if (support_line_distance > extrusionWidth * 4)
                        {
                            generateGridInfill(island, offset_from_outline, supportLines, extrusionWidth, support_line_distance*2, infill_overlap, 0);
                        }else{
                            generateLineInfill(island, offset_from_outline, supportLines, extrusionWidth, support_line_distance, infill_overlap, (layer_nr & 1) ? 0 : 90);
                        }
                    }
                    break;
                case Fill_Lines:
                    {
                        int offset_from_outline = 0;
                        if (layer_nr == 0)
                        {
                            generateGridInfill(island, offset_from_outline, supportLines, extrusionWidth, support_line_distance, infill_overlap + 150, 0);
                        }else{
                            generateLineInfill(island, offset_from_outline, supportLines, extrusionWidth, support_line_distance, infill_overlap, 0);
                        }
                    }
                    break;
<<<<<<< HEAD
                case SUPPORT_TYPE_LINES:
                    if (layerNr == 0)
                    {
                        generateLineInfill(island, supportLines, config.extrusionWidth, config.supportLineDistance, config.infillOverlap + 150, 0);
                        generateLineInfill(island, supportLines, config.extrusionWidth, config.supportLineDistance, config.infillOverlap + 150, 90);
                    }else{
                        generateLineInfill(island, supportLines, config.extrusionWidth, config.supportLineDistance, config.infillOverlap, 0);
                    }
=======
                case Fill_ZigZag:
                    {
                        int offset_from_outline = 0;
                        if (layer_nr == 0)
                        {
                            generateGridInfill(island, offset_from_outline, supportLines, extrusionWidth, support_line_distance, infill_overlap + 150, 0);
                        }else{
                            generateZigZagInfill(island, supportLines, extrusionWidth, support_line_distance, infill_overlap, 0, getSettingBoolean("support_connect_zigzags"), true);
                        }
                    }
                    break;
                default:
                    logError("Unknown fill method for support\n");
>>>>>>> 9f36330f
                    break;
                }
            }

            gcodeLayer.forceRetract();
            if (getSettingBoolean("retraction_combing"))
                gcodeLayer.setCombBoundary(&island);
            if (getSettingAsFillMethod("support_pattern") == Fill_Grid || ( getSettingAsFillMethod("support_pattern") == Fill_ZigZag && layer_nr == 0 ) )
                gcodeLayer.addPolygonsByOptimizer(island, &storage.support_config);
            gcodeLayer.addLinesByOptimizer(supportLines, &storage.support_config);
            gcodeLayer.setCombBoundary(nullptr);
        }
    }

    void addWipeTower(SliceDataStorage& storage, GCodePlanner& gcodeLayer, int layer_nr, int prevExtruder)
    {
        if (getSettingInMicrons("wipe_tower_size") < 1)
            return;

        int64_t offset = -getSettingInMicrons("wall_line_width_x");
        if (layer_nr > 0)
            offset *= 2;
        
        //If we changed extruder, print the wipe/prime tower for this nozzle;
        std::vector<Polygons> insets;
        if ((layer_nr % 2) == 1)
            insets.push_back(storage.wipeTower.offset(offset / 2));
        else
            insets.push_back(storage.wipeTower);
        while(true)
        {
            Polygons new_inset = insets[insets.size() - 1].offset(offset);
            if (new_inset.size() < 1)
                break;
            insets.push_back(new_inset);
        }
        for(unsigned int n=0; n<insets.size(); n++)
        {
            gcodeLayer.addPolygonsByOptimizer(insets[insets.size() - 1 - n], &storage.meshes[0].insetX_config);
        }
        
        //Make sure we wipe the old extruder on the wipe tower.
        gcodeLayer.addTravel(storage.wipePoint - gcode.getExtruderOffset(prevExtruder) + gcode.getExtruderOffset(gcodeLayer.getExtruder()));
    }
};

}//namespace cura

#endif//FFF_PROCESSOR_H<|MERGE_RESOLUTION|>--- conflicted
+++ resolved
@@ -39,15 +39,6 @@
     CommandSocket* commandSocket;
     std::ofstream output_file;
 
-<<<<<<< HEAD
-    GCodePathConfig skirtConfig;
-    GCodePathConfig inset0Config;
-    GCodePathConfig insetXConfig;
-    GCodePathConfig infillConfig;
-    GCodePathConfig skinConfig;
-    GCodePathConfig supportConfig;
-=======
->>>>>>> 9f36330f
 public:
     fffProcessor()
     {
@@ -171,16 +162,6 @@
 private:
     void preSetup()
     {
-<<<<<<< HEAD
-        skirtConfig.setData(config.printSpeed, config.extrusionWidth, "SKIRT");
-        inset0Config.setData(config.inset0Speed, config.extrusionWidth, "WALL-OUTER");
-        insetXConfig.setData(config.insetXSpeed, config.extrusionWidth, "WALL-INNER");
-        infillConfig.setData(config.infillSpeed, config.extrusionWidth, "FILL");
-        skinConfig.setData(config.skinSpeed, config.extrusionWidth, "FILL");
-        supportConfig.setData(config.printSpeed, config.extrusionWidth, "SUPPORT");
-
-=======
->>>>>>> 9f36330f
         for(unsigned int n=1; n<MAX_EXTRUDERS;n++)
         {
             std::ostringstream stream;
@@ -250,11 +231,6 @@
             
             if (n_empty_first_layers > 0)
             {
-<<<<<<< HEAD
-                //Reporting the outline here slows down the engine quite a bit, so only do so when debugging.
-                //sendPolygonsToGui("outline", layerNr, slicer->layers[layerNr].z, slicer->layers[layerNr].polygonList);
-                sendPolygonsToGui("openoutline", layerNr, slicer->layers[layerNr].z, slicer->layers[layerNr].openPolygons);
-=======
                 for (Slicer* slicer : slicerList)
                 {
                     std::vector<SlicerLayer>& layers = slicer->layers;
@@ -265,7 +241,6 @@
                     }
                 }
                 layer_count -= n_empty_first_layers;
->>>>>>> 9f36330f
             }
         }
         
@@ -487,13 +462,6 @@
             storage.wipePoint = Point(storage.model_min.x - tower_distance - tower_size / 2, storage.model_max.y + tower_distance + tower_size / 2);
         }
 
-<<<<<<< HEAD
-        if (config.raftBaseThickness > 0 && config.raftInterfaceThickness > 0)
-            generateSkirt(storage, config.raftMargin + config.raftBaseLinewidth, config.raftBaseLinewidth, config.skirtLineCount, config.skirtMinLength, config.raftBaseThickness);
-        else
-            generateSkirt(storage, config.skirtDistance, config.layer0extrusionWidth, config.skirtLineCount, config.skirtMinLength, config.initialLayerThickness);
-        generateRaft(storage, config.raftMargin);
-=======
         switch(getSettingAsPlatformAdhesion("adhesion_type"))
         {
         case Adhesion_None:
@@ -506,7 +474,6 @@
             generateRaft(storage, getSettingInMicrons("raft_margin"));
             break;
         }
->>>>>>> 9f36330f
 
         sendPolygons(SkirtType, 0, storage.skirt);
     }
@@ -573,15 +540,6 @@
         bool has_raft = getSettingAsPlatformAdhesion("adhesion_type") == Adhesion_Raft;
         if (has_raft)
         {
-<<<<<<< HEAD
-            sendPolygonsToGui("support", 0, config.raftBaseThickness, storage.raftOutline);
-            sendPolygonsToGui("support", 0, config.raftBaseThickness + config.raftInterfaceThickness, storage.raftOutline);
-
-            GCodePathConfig raftBaseConfig((config.raftBaseSpeed <= 0) ? config.initialLayerSpeed : config.raftBaseSpeed, config.raftBaseLinewidth, "SUPPORT");
-            GCodePathConfig raftMiddleConfig((config.raftBaseSpeed <= 0) ? config.initialLayerSpeed : config.raftBaseSpeed, config.raftInterfaceLinewidth, "SUPPORT");
-            GCodePathConfig raftInterfaceConfig((config.raftBaseSpeed <= 0) ? config.initialLayerSpeed : config.raftBaseSpeed, config.raftInterfaceLinewidth, "SUPPORT");
-            GCodePathConfig raftSurfaceConfig((config.raftSurfaceSpeed > 0) ? config.raftSurfaceSpeed : config.printSpeed, config.raftSurfaceLinewidth, "SUPPORT");
-=======
             GCodePathConfig raft_base_config(&storage.retraction_config, "SUPPORT");
             raft_base_config.setSpeed(getSettingInMillimetersPerSecond("raft_base_speed"));
             raft_base_config.setLineWidth(getSettingInMicrons("raft_base_linewidth"));
@@ -600,27 +558,15 @@
             raft_surface_config.setLayerHeight(getSettingInMicrons("raft_base_thickness"));
             raft_surface_config.setFilamentDiameter(getSettingInMicrons("material_diameter"));
             raft_surface_config.setFlow(getSettingInPercentage("material_flow"));
->>>>>>> 9f36330f
 
             {
                 gcode.writeLayerComment(-2);
                 gcode.writeComment("RAFT");
-<<<<<<< HEAD
-                GCodePlanner gcodeLayer(gcode, config.moveSpeed, config.retractionMinimalDistance);
-                if (config.supportExtruder > 0)
-                    gcodeLayer.setExtruder(config.supportExtruder);
-                gcode.setZ(config.raftBaseThickness);
-                gcode.setExtrusion(config.raftBaseThickness, config.filamentDiameter, config.filamentFlow);
-
-                gcodeLayer.addPolygonsByOptimizer(storage.skirt, &raftBaseConfig);
-                gcodeLayer.addPolygonsByOptimizer(storage.raftOutline, &raftBaseConfig);
-=======
                 GCodePlanner gcodeLayer(gcode, &storage.retraction_config, getSettingInMillimetersPerSecond("speed_travel"), getSettingInMicrons("retraction_min_travel"));
                 if (getSettingAsIndex("support_extruder_nr") > 0)
                     gcodeLayer.setExtruder(getSettingAsIndex("support_extruder_nr"));
                 gcode.setZ(getSettingInMicrons("raft_base_thickness"));
                 gcodeLayer.addPolygonsByOptimizer(storage.raftOutline, &raft_base_config);
->>>>>>> 9f36330f
 
                 Polygons raftLines;
                 int offset_from_poly_outline = 0;
@@ -669,32 +615,6 @@
             int layer_thickness = getSettingInMicrons("layer_height");
             if (layer_nr == 0)
             {
-<<<<<<< HEAD
-                int n = config.initialSpeedupLayers;
-#define SPEED_SMOOTH(speed) \
-                std::min<int>((speed), (((speed)*layerNr)/n + (config.initialLayerSpeed*(n-layerNr)/n)))
-                skirtConfig.setData(SPEED_SMOOTH(config.printSpeed), extrusionWidth, "SKIRT");
-                inset0Config.setData(SPEED_SMOOTH(config.inset0Speed), extrusionWidth, "WALL-OUTER");
-                insetXConfig.setData(SPEED_SMOOTH(config.insetXSpeed), extrusionWidth, "WALL-INNER");
-                infillConfig.setData(SPEED_SMOOTH(config.infillSpeed), extrusionWidth,  "FILL");
-                skinConfig.setData(SPEED_SMOOTH(config.skinSpeed), extrusionWidth,  "SKIN");
-                supportConfig.setData(SPEED_SMOOTH(config.printSpeed), extrusionWidth, "SUPPORT");
-#undef SPEED_SMOOTH
-            }else{
-                skirtConfig.setData(config.printSpeed, extrusionWidth, "SKIRT");
-                inset0Config.setData(config.inset0Speed, extrusionWidth, "WALL-OUTER");
-                insetXConfig.setData(config.insetXSpeed, extrusionWidth, "WALL-INNER");
-                infillConfig.setData(config.infillSpeed, extrusionWidth, "FILL");
-                skinConfig.setData(config.skinSpeed, extrusionWidth, "SKIN");
-                supportConfig.setData(config.printSpeed, extrusionWidth, "SUPPORT");
-            }
-
-            gcode.writeComment("LAYER:%d", layerNr);
-            if (layerNr == 0)
-                gcode.setExtrusion(config.initialLayerThickness, config.filamentDiameter, config.filamentFlow);
-            else
-                gcode.setExtrusion(config.layerThickness, config.filamentDiameter, config.filamentFlow);
-=======
                 layer_thickness = getSettingInMicrons("layer_height_0");
             }
 
@@ -755,7 +675,6 @@
                     }
                 }
             }
->>>>>>> 9f36330f
 
             gcode.writeLayerComment(layer_nr);
 
@@ -843,16 +762,7 @@
         //Store the object height for when we are printing multiple objects, as we need to clear every one of them when moving to the next position.
         maxObjectHeight = std::max(maxObjectHeight, storage.model_max.z);
 
-<<<<<<< HEAD
-    //Add a single layer from a single mesh-volume to the GCode
-    void addVolumeLayerToGCode(SliceDataStorage& storage, GCodePlanner& gcodeLayer, int volumeIdx, int layerNr)
-    {
-        int prevExtruder = gcodeLayer.getExtruder();
-        bool extruderChanged = gcodeLayer.setExtruder(volumeIdx);
-        if (layerNr == 0 && volumeIdx == 0 && !(config.raftBaseThickness > 0 && config.raftInterfaceThickness > 0))
-=======
         if (commandSocket)
->>>>>>> 9f36330f
         {
             finalize();
             commandSocket->sendGCodeLayer();
@@ -879,12 +789,6 @@
         int add_extruder_nr = current_extruder;
         while(add_list.size() > 0)
         {
-<<<<<<< HEAD
-            gcodeLayer.setAlwaysRetract(true);
-            gcodeLayer.addPolygonsByOptimizer(storage.oozeShield[layerNr], &skirtConfig);
-            sendPolygonsToGui("oozeshield", layerNr, layer->printZ, storage.oozeShield[layerNr]);
-            gcodeLayer.setAlwaysRetract(config.enableCombing == COMBING_OFF);
-=======
             for(unsigned int idx=0; idx<add_list.size(); idx++)
             {
                 if (add_list[idx]->settings->getSettingAsIndex("extruder_nr") == add_extruder_nr)
@@ -896,7 +800,6 @@
             }
             if (add_list.size() > 0)
                 add_extruder_nr = add_list[0]->settings->getSettingAsIndex("extruder_nr");
->>>>>>> 9f36330f
         }
         return ret;
     }
@@ -964,50 +867,6 @@
         {
             SliceLayerPart* part = &layer->parts[partOrderOptimizer.polyOrder[partCounter]];
 
-<<<<<<< HEAD
-            if (config.enableCombing == COMBING_OFF)
-            {
-                gcodeLayer.setAlwaysRetract(true);
-            }else
-            {
-                gcodeLayer.setCombBoundary(&part->combBoundery);
-                gcodeLayer.setAlwaysRetract(false);
-            }
-
-            int fillAngle = 45;
-            if (layerNr & 1)
-                fillAngle += 90;
-            int extrusionWidth = config.extrusionWidth;
-            if (layerNr == 0)
-                extrusionWidth = config.layer0extrusionWidth;
-
-            // Add either infill or perimeter first depending on option
-            if (!config.perimeterBeforeInfill) 
-            {
-                addInfillToGCode(part, gcodeLayer, layerNr, extrusionWidth, fillAngle);
-                addInsetToGCode(part, gcodeLayer, layerNr);
-            }else
-            {
-                addInsetToGCode(part, gcodeLayer, layerNr);
-                addInfillToGCode(part, gcodeLayer, layerNr, extrusionWidth, fillAngle);
-            }
-            
-            Polygons skinPolygons;
-            for(Polygons outline : part->skinOutline.splitIntoParts())
-            {
-                int bridge = -1;
-                if (layerNr > 0)
-                    bridge = bridgeAngle(outline, &storage.volumes[volumeIdx].layers[layerNr-1]);
-                generateLineInfill(outline, skinPolygons, extrusionWidth, extrusionWidth, config.infillOverlap, (bridge > -1) ? bridge : fillAngle);
-            }
-            if (config.enableCombing == COMBING_NOSKIN)
-            {
-                gcodeLayer.setCombBoundary(nullptr);
-                gcodeLayer.setAlwaysRetract(true);
-            }
-            gcodeLayer.addPolygonsByOptimizer(skinPolygons, &skinConfig);
-
-=======
             if (getSettingBoolean("retraction_combing"))
                 gcodeLayer.setCombBoundary(&part->combBoundery);
             else
@@ -1161,7 +1020,6 @@
             
             gcodeLayer.addPolygonsByOptimizer(skinPolygons, &mesh->skin_config);
             gcodeLayer.addLinesByOptimizer(skinLines, &mesh->skin_config);
->>>>>>> 9f36330f
 
             //After a layer part, make sure the nozzle is inside the comb boundary, so we do not retract on the perimeter.
             if (!getSettingBoolean("magic_spiralize") || static_cast<int>(layer_nr) < getSettingAsCount("bottom_layers"))
@@ -1170,71 +1028,7 @@
         gcodeLayer.setCombBoundary(nullptr);
     }
 
-<<<<<<< HEAD
-    void addInfillToGCode(SliceLayerPart* part, GCodePlanner& gcodeLayer, int layerNr, int extrusionWidth, int fillAngle)
-    {
-        Polygons infillPolygons;
-        if (config.sparseInfillLineDistance > 0)
-        {
-            switch (config.infillPattern)
-            {
-                case INFILL_AUTOMATIC:
-                    generateAutomaticInfill(
-                        part->sparseOutline, infillPolygons, extrusionWidth,
-                        config.sparseInfillLineDistance,
-                        config.infillOverlap, fillAngle);
-                    break;
-
-                case INFILL_GRID:
-                    generateGridInfill(part->sparseOutline, infillPolygons,
-                                       extrusionWidth,
-                                       config.sparseInfillLineDistance,
-                                       config.infillOverlap, fillAngle);
-                    break;
-
-                case INFILL_LINES:
-                    generateLineInfill(part->sparseOutline, infillPolygons,
-                                       extrusionWidth,
-                                       config.sparseInfillLineDistance,
-                                       config.infillOverlap, fillAngle);
-                    break;
-
-                case INFILL_CONCENTRIC:
-                    generateConcentricInfill(
-                        part->sparseOutline, infillPolygons,
-                        config.sparseInfillLineDistance);
-                    break;
-            }
-        }
-
-        gcodeLayer.addPolygonsByOptimizer(infillPolygons, &infillConfig);
-    }
-
-    void addInsetToGCode(SliceLayerPart* part, GCodePlanner& gcodeLayer, int layerNr)
-    {
-        if (config.insetCount > 0)
-        {
-            if (config.spiralizeMode)
-            {
-                if (static_cast<int>(layerNr) >= config.downSkinCount)
-                    inset0Config.spiralize = true;
-                if (static_cast<int>(layerNr) == config.downSkinCount && part->insets.size() > 0)
-                    gcodeLayer.addPolygonsByOptimizer(part->insets[0], &insetXConfig);
-            }
-            for(int insetNr=part->insets.size()-1; insetNr>-1; insetNr--)
-            {
-                if (insetNr == 0)
-                    gcodeLayer.addPolygonsByOptimizer(part->insets[insetNr], &inset0Config);
-                else
-                    gcodeLayer.addPolygonsByOptimizer(part->insets[insetNr], &insetXConfig);
-            }
-        }
-    }
-
-    void addSupportToGCode(SliceDataStorage& storage, GCodePlanner& gcodeLayer, int layerNr)
-=======
     void addSupportToGCode(SliceDataStorage& storage, GCodePlanner& gcodeLayer, int layer_nr)
->>>>>>> 9f36330f
     {
         if (!storage.support.generated)
             return;
@@ -1295,16 +1089,6 @@
                         }
                     }
                     break;
-<<<<<<< HEAD
-                case SUPPORT_TYPE_LINES:
-                    if (layerNr == 0)
-                    {
-                        generateLineInfill(island, supportLines, config.extrusionWidth, config.supportLineDistance, config.infillOverlap + 150, 0);
-                        generateLineInfill(island, supportLines, config.extrusionWidth, config.supportLineDistance, config.infillOverlap + 150, 90);
-                    }else{
-                        generateLineInfill(island, supportLines, config.extrusionWidth, config.supportLineDistance, config.infillOverlap, 0);
-                    }
-=======
                 case Fill_ZigZag:
                     {
                         int offset_from_outline = 0;
@@ -1318,7 +1102,6 @@
                     break;
                 default:
                     logError("Unknown fill method for support\n");
->>>>>>> 9f36330f
                     break;
                 }
             }
