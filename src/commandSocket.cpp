#include "utils/logoutput.h"
#include "commandSocket.h"
#include "FffProcessor.h"
#include "Progress.h"

#include <thread>
#include <cinttypes>

#ifdef ARCUS
#include <Arcus/Socket.h>
#endif

#include <string> // stoi

#ifdef _WIN32
#include <windows.h>
#endif

#define DEBUG_OUTPUT_OBJECT_STL_THROUGH_CERR(x) 
// std::cerr << x;

namespace cura {

#define BYTES_PER_FLOAT 4
#define FLOATS_PER_VECTOR 3
#define VECTORS_PER_FACE 3

#ifdef ARCUS
class CommandSocket::Private
{
public:
    Private()
        : socket(nullptr)
        , object_count(0)
        , current_sliced_object(nullptr)
        , sliced_objects(0)
        , current_layer_count(0)
        , current_layer_offset(0)
    { }

    cura::proto::Layer* getLayerById(int id);

    Arcus::Socket* socket;
    
    // Number of objects that need to be sliced
    int object_count;
    
    // Message that holds a list of sliced objects
    std::shared_ptr<cura::proto::SlicedObjectList> sliced_object_list;
    
    // Message that holds the currently sliced object (to be added to sliced_object_list)
    cura::proto::SlicedObject* current_sliced_object;
    
    // Number of sliced objects for this sliced object list
    int sliced_objects;

    // Number of layers sent to the front end so far
    // Used for incrementing the current layer in one at a time mode
    int current_layer_count;
    int current_layer_offset;
    
    // Ids of the sliced objects
    std::vector<int64_t> object_ids;

    std::string temp_gcode_file;
    std::ostringstream gcode_output_stream;
    
    // Print object that olds one or more meshes that need to be sliced. 
    std::vector< std::shared_ptr<MeshGroup> > objects_to_slice;
};
#endif

CommandSocket::CommandSocket()
<<<<<<< HEAD
#ifdef ARCUS
    : d(new Private)
#endif
=======
    : private_data(new Private)
>>>>>>> 727c863f
{
#ifdef ARCUS
    FffProcessor::getInstance()->setCommandSocket(this);
#endif
}

void CommandSocket::connect(const std::string& ip, int port)
{
<<<<<<< HEAD
#ifdef ARCUS
    d->socket = new Arcus::Socket();
    //d->socket->registerMessageType(1, &Cura::ObjectList::default_instance());
    d->socket->registerMessageType(1, &cura::proto::Slice::default_instance());
    d->socket->registerMessageType(2, &cura::proto::SlicedObjectList::default_instance());
    d->socket->registerMessageType(3, &cura::proto::Progress::default_instance());
    d->socket->registerMessageType(4, &cura::proto::GCodeLayer::default_instance());
    d->socket->registerMessageType(5, &cura::proto::ObjectPrintTime::default_instance());
    d->socket->registerMessageType(6, &cura::proto::SettingList::default_instance());
    d->socket->registerMessageType(7, &cura::proto::GCodePrefix::default_instance());

    d->socket->connect(ip, port);
=======
    private_data->socket = new Arcus::Socket();
    //private_data->socket->registerMessageType(1, &Cura::ObjectList::default_instance());
    private_data->socket->registerMessageType(1, &cura::proto::Slice::default_instance());
    private_data->socket->registerMessageType(2, &cura::proto::SlicedObjectList::default_instance());
    private_data->socket->registerMessageType(3, &cura::proto::Progress::default_instance());
    private_data->socket->registerMessageType(4, &cura::proto::GCodeLayer::default_instance());
    private_data->socket->registerMessageType(5, &cura::proto::ObjectPrintTime::default_instance());
    private_data->socket->registerMessageType(6, &cura::proto::SettingList::default_instance());
    private_data->socket->registerMessageType(7, &cura::proto::GCodePrefix::default_instance());

    private_data->socket->connect(ip, port);
>>>>>>> 727c863f
    
    bool slice_another_time = true;
    
    // Start & continue listening as long as socket is not closed and there is no error.
    while(private_data->socket->state() != Arcus::SocketState::Closed && private_data->socket->state() != Arcus::SocketState::Error && slice_another_time)
    {
        // Actually start handling messages.
        Arcus::MessagePtr message = private_data->socket->takeNextMessage();
        cura::proto::SettingList* setting_list = dynamic_cast<cura::proto::SettingList*>(message.get());
        if(setting_list)
        {
            handleSettingList(setting_list);
        }

        /*cura::proto::ObjectList* object_list = dynamic_cast<cura::proto::ObjectList*>(message.get());
        if(object_list)
        {
            handleObjectList(object_list);
        }*/
        
        cura::proto::Slice* slice = dynamic_cast<cura::proto::Slice*>(message.get());
        if(slice)
        {
            // Reset object counts
            private_data->object_count = 0;
            private_data->object_ids.clear();
            for(auto object : slice->object_lists())
            {
                handleObjectList(&object);
            }
        }

        //If there is an object to slice, do so.
        if(private_data->objects_to_slice.size())
        {
            FffProcessor::getInstance()->resetFileNumber();
            for(auto object : private_data->objects_to_slice)
            {
                if(!FffProcessor::getInstance()->processMeshGroup(object.get()))
                {
                    logError("Slicing mesh group failed!");
                }
            }
            private_data->objects_to_slice.clear();
            FffProcessor::getInstance()->finalize();
            flushGcode();
            sendPrintTime();
            slice_another_time = false; // TODO: remove this when multiple slicing with CuraEngine is safe
            //TODO: Support all-at-once/one-at-a-time printing
            //private_data->processor->processModel(private_data->object_to_slice.get());
            //private_data->object_to_slice.reset();
            //private_data->processor->resetFileNumber();

            //sendPrintTime();
        }

        if(!private_data->socket->errorString().empty()) 
        {
            logError("%s\n", private_data->socket->errorString().data());
            private_data->socket->clearError();
        }

        std::this_thread::sleep_for(std::chrono::milliseconds(250));
    }
<<<<<<< HEAD
#endif
=======
    
    private_data->socket->close();
>>>>>>> 727c863f
}

#ifdef ARCUS
void CommandSocket::handleObjectList(cura::proto::ObjectList* list)
{
    FMatrix3x3 matrix;
    //private_data->object_count = 0;
    //private_data->object_ids.clear();
    private_data->objects_to_slice.push_back(std::make_shared<MeshGroup>(FffProcessor::getInstance()));
    MeshGroup* meshgroup = private_data->objects_to_slice.back().get();
    
    for(auto setting : list->settings())
    {
        meshgroup->setSetting(setting.name(), setting.value());
    }
    
    for (int extruder_nr = 0; extruder_nr < FffProcessor::getInstance()->getSettingAsCount("machine_extruder_count"); extruder_nr++)
    { // initialize remaining extruder trains and load the defaults
        meshgroup->createExtruderTrain(extruder_nr)->setExtruderTrainDefaults(extruder_nr); // create new extruder train objects or use already existing ones
    }
    
    for(auto object : list->objects())
    {
        DEBUG_OUTPUT_OBJECT_STL_THROUGH_CERR("solid Cura_out\n");
        int extruder_train_nr = 0; // TODO: make primary extruder configurable!
        for(auto setting : object.settings())
        {
            if (setting.name() == "extruder_nr")
            {
                extruder_train_nr = std::stoi(setting.value());
                break;
            }
        }
        SettingsBase* extruder_train = meshgroup->getExtruderTrain(extruder_train_nr);

        meshgroup->meshes.push_back(extruder_train); //Construct a new mesh (with the corresponding extruder train as settings parent object) and put it into MeshGroup's mesh list.
        Mesh& mesh = meshgroup->meshes.back();

        int bytes_per_face = BYTES_PER_FLOAT * FLOATS_PER_VECTOR * VECTORS_PER_FACE;
        int face_count = object.vertices().size() / bytes_per_face;
        for(int i = 0; i < face_count; ++i)
        {
            //TODO: Apply matrix
            std::string data = object.vertices().substr(i * bytes_per_face, bytes_per_face);
            const FPoint3* float_vertices = reinterpret_cast<const FPoint3*>(data.data());

            Point3 verts[3];
            verts[0] = matrix.apply(float_vertices[0]);
            verts[1] = matrix.apply(float_vertices[1]);
            verts[2] = matrix.apply(float_vertices[2]);
            mesh.addFace(verts[0], verts[1], verts[2]);

            DEBUG_OUTPUT_OBJECT_STL_THROUGH_CERR("  facet normal -1 0 0\n");
            DEBUG_OUTPUT_OBJECT_STL_THROUGH_CERR("    outer loop\n");
            DEBUG_OUTPUT_OBJECT_STL_THROUGH_CERR("      vertex "<<INT2MM(verts[0].x) <<" " << INT2MM(verts[0].y) <<" " << INT2MM(verts[0].z) << "\n");
            DEBUG_OUTPUT_OBJECT_STL_THROUGH_CERR("      vertex "<<INT2MM(verts[1].x) <<" " << INT2MM(verts[1].y) <<" " << INT2MM(verts[1].z) << "\n");
            DEBUG_OUTPUT_OBJECT_STL_THROUGH_CERR("      vertex "<<INT2MM(verts[2].x) <<" " << INT2MM(verts[2].y) <<" " << INT2MM(verts[2].z) << "\n");
            DEBUG_OUTPUT_OBJECT_STL_THROUGH_CERR("    endloop\n");
            DEBUG_OUTPUT_OBJECT_STL_THROUGH_CERR("  endfacet\n");
        }
        DEBUG_OUTPUT_OBJECT_STL_THROUGH_CERR("endsolid Cura_out\n");
        for(auto setting : object.settings())
        {
            mesh.setSetting(setting.name(), setting.value());
        }

        private_data->object_ids.push_back(object.id());
        mesh.finish();
    }

    private_data->object_count++;
    meshgroup->finalize();
}

void CommandSocket::handleSettingList(cura::proto::SettingList* list)
{
    for(auto setting : list->settings())
    {
        FffProcessor::getInstance()->setSetting(setting.name(), setting.value());
    }
}
#endif

void CommandSocket::sendLayerInfo(int layer_nr, int32_t z, int32_t height)
{
<<<<<<< HEAD
#ifdef ARCUS
    if(!d->current_sliced_object)
=======
    if(!private_data->current_sliced_object)
>>>>>>> 727c863f
    {
        return;
    }
    
    cura::proto::Layer* layer = private_data->getLayerById(layer_nr);
    layer->set_height(z);
    layer->set_thickness(height);
#endif
}

void CommandSocket::sendPolygons(PolygonType type, int layer_nr, Polygons& polygons, int line_width)
{
<<<<<<< HEAD
#ifdef ARCUS
    if(!d->current_sliced_object)
=======
    if(!private_data->current_sliced_object)
>>>>>>> 727c863f
        return;
    
    if (polygons.size() == 0)
        return;

    cura::proto::Layer* proto_layer = private_data->getLayerById(layer_nr);

    for(unsigned int i = 0; i < polygons.size(); ++i)
    {
        cura::proto::Polygon* p = proto_layer->add_polygons();
        p->set_type(static_cast<cura::proto::Polygon_Type>(type));
        std::string polydata;
        polydata.append(reinterpret_cast<const char*>(polygons[i].data()), polygons[i].size() * sizeof(Point));
        p->set_points(polydata);
        p->set_line_width(line_width);
    }
#endif
}

void CommandSocket::sendProgress(float amount)
{
#ifdef ARCUS
    auto message = std::make_shared<cura::proto::Progress>();
    amount /= private_data->object_count;
    amount += private_data->sliced_objects * (1. / private_data->object_count);
    message->set_amount(amount);
<<<<<<< HEAD
    d->socket->sendMessage(message);
#endif
=======
    private_data->socket->sendMessage(message);
>>>>>>> 727c863f
}

void CommandSocket::sendProgressStage(Progress::Stage stage)
{
    // TODO
}

void CommandSocket::sendPrintTime()
{
#ifdef ARCUS
    auto message = std::make_shared<cura::proto::ObjectPrintTime>();
    message->set_time(FffProcessor::getInstance()->getTotalPrintTime());
    message->set_material_amount(FffProcessor::getInstance()->getTotalFilamentUsed(0));
<<<<<<< HEAD
    d->socket->sendMessage(message);
#endif
=======
    private_data->socket->sendMessage(message);
>>>>>>> 727c863f
}

void CommandSocket::sendPrintMaterialForObject(int index, int extruder_nr, float print_time)
{
//     socket.sendInt32(CMD_OBJECT_PRINT_MATERIAL);
//     socket.sendInt32(12);
//     socket.sendInt32(index);
//     socket.sendInt32(extruder_nr);
//     socket.sendFloat32(print_time);
}

void CommandSocket::beginSendSlicedObject()
{
<<<<<<< HEAD
#ifdef ARCUS
    if(!d->sliced_object_list)
=======
    if(!private_data->sliced_object_list)
>>>>>>> 727c863f
    {
        private_data->sliced_object_list = std::make_shared<cura::proto::SlicedObjectList>();
    }

<<<<<<< HEAD
    d->current_sliced_object = d->sliced_object_list->add_objects();
    d->current_sliced_object->set_id(d->object_ids[d->sliced_objects]);
#endif
=======
    private_data->current_sliced_object = private_data->sliced_object_list->add_objects();
    private_data->current_sliced_object->set_id(private_data->object_ids[private_data->sliced_objects]);
>>>>>>> 727c863f
}

void CommandSocket::endSendSlicedObject()
{
<<<<<<< HEAD
#ifdef ARCUS
    d->sliced_objects++;
    d->current_layer_offset = d->current_layer_count;
    std::cout << "End sliced object called. sliced objects " << d->sliced_objects << " object count: " << d->object_count << std::endl;

    std::cout << "current layer count" << d->current_layer_count << std::endl;
    std::cout << "current layer offset" << d->current_layer_offset << std::endl;
=======
    private_data->sliced_objects++;
    private_data->current_layer_offset = private_data->current_layer_count;
    std::cout << "End sliced object called. Sliced objects " << private_data->sliced_objects << " object count: " << private_data->object_count << std::endl;
>>>>>>> 727c863f

    if(private_data->sliced_objects >= private_data->object_count)
    {
        private_data->socket->sendMessage(private_data->sliced_object_list);
        private_data->sliced_objects = 0;
        private_data->current_layer_count = 0;
        private_data->current_layer_offset = 0;
        private_data->sliced_object_list.reset();
        private_data->current_sliced_object = nullptr;
    }
#endif
}

void CommandSocket::beginGCode()
{
<<<<<<< HEAD
#ifdef ARCUS
    FffProcessor::getInstance()->setTargetStream(&d->gcode_output_stream);
#endif
=======
    FffProcessor::getInstance()->setTargetStream(&private_data->gcode_output_stream);
>>>>>>> 727c863f
}

void CommandSocket::flushGcode()
{
#ifdef ARCUS
    auto message = std::make_shared<cura::proto::GCodeLayer>();
    message->set_id(private_data->object_ids[0]);
    message->set_data(private_data->gcode_output_stream.str());
    private_data->socket->sendMessage(message);
    
<<<<<<< HEAD
    d->gcode_output_stream.str("");
#endif
=======
    private_data->gcode_output_stream.str("");
>>>>>>> 727c863f
}

void CommandSocket::sendGCodePrefix(std::string prefix)
{
#ifdef ARCUS
    auto message = std::make_shared<cura::proto::GCodePrefix>();
    message->set_data(prefix);
<<<<<<< HEAD
    d->socket->sendMessage(message);
#endif
=======
    private_data->socket->sendMessage(message);
>>>>>>> 727c863f
}

#ifdef ARCUS
cura::proto::Layer* CommandSocket::Private::getLayerById(int id)
{
    id += current_layer_offset;

    auto itr = std::find_if(current_sliced_object->mutable_layers()->begin(), current_sliced_object->mutable_layers()->end(), [id](cura::proto::Layer& l) { return l.id() == id; });

    cura::proto::Layer* layer = nullptr;
    if(itr != current_sliced_object->mutable_layers()->end())
    {
        layer = &(*itr);
    }
    else
    {
        layer = current_sliced_object->add_layers();
        layer->set_id(id);
        current_layer_count++;
    }

    return layer;
}
#endif

}//namespace cura<|MERGE_RESOLUTION|>--- conflicted
+++ resolved
@@ -71,13 +71,9 @@
 #endif
 
 CommandSocket::CommandSocket()
-<<<<<<< HEAD
-#ifdef ARCUS
-    : d(new Private)
-#endif
-=======
+#ifdef ARCUS
     : private_data(new Private)
->>>>>>> 727c863f
+#endif
 {
 #ifdef ARCUS
     FffProcessor::getInstance()->setCommandSocket(this);
@@ -86,20 +82,7 @@
 
 void CommandSocket::connect(const std::string& ip, int port)
 {
-<<<<<<< HEAD
-#ifdef ARCUS
-    d->socket = new Arcus::Socket();
-    //d->socket->registerMessageType(1, &Cura::ObjectList::default_instance());
-    d->socket->registerMessageType(1, &cura::proto::Slice::default_instance());
-    d->socket->registerMessageType(2, &cura::proto::SlicedObjectList::default_instance());
-    d->socket->registerMessageType(3, &cura::proto::Progress::default_instance());
-    d->socket->registerMessageType(4, &cura::proto::GCodeLayer::default_instance());
-    d->socket->registerMessageType(5, &cura::proto::ObjectPrintTime::default_instance());
-    d->socket->registerMessageType(6, &cura::proto::SettingList::default_instance());
-    d->socket->registerMessageType(7, &cura::proto::GCodePrefix::default_instance());
-
-    d->socket->connect(ip, port);
-=======
+#ifdef ARCUS
     private_data->socket = new Arcus::Socket();
     //private_data->socket->registerMessageType(1, &Cura::ObjectList::default_instance());
     private_data->socket->registerMessageType(1, &cura::proto::Slice::default_instance());
@@ -111,7 +94,6 @@
     private_data->socket->registerMessageType(7, &cura::proto::GCodePrefix::default_instance());
 
     private_data->socket->connect(ip, port);
->>>>>>> 727c863f
     
     bool slice_another_time = true;
     
@@ -176,12 +158,8 @@
 
         std::this_thread::sleep_for(std::chrono::milliseconds(250));
     }
-<<<<<<< HEAD
-#endif
-=======
-    
     private_data->socket->close();
->>>>>>> 727c863f
+#endif
 }
 
 #ifdef ARCUS
@@ -267,12 +245,8 @@
 
 void CommandSocket::sendLayerInfo(int layer_nr, int32_t z, int32_t height)
 {
-<<<<<<< HEAD
-#ifdef ARCUS
-    if(!d->current_sliced_object)
-=======
+#ifdef ARCUS
     if(!private_data->current_sliced_object)
->>>>>>> 727c863f
     {
         return;
     }
@@ -285,12 +259,8 @@
 
 void CommandSocket::sendPolygons(PolygonType type, int layer_nr, Polygons& polygons, int line_width)
 {
-<<<<<<< HEAD
-#ifdef ARCUS
-    if(!d->current_sliced_object)
-=======
+#ifdef ARCUS
     if(!private_data->current_sliced_object)
->>>>>>> 727c863f
         return;
     
     if (polygons.size() == 0)
@@ -317,12 +287,8 @@
     amount /= private_data->object_count;
     amount += private_data->sliced_objects * (1. / private_data->object_count);
     message->set_amount(amount);
-<<<<<<< HEAD
-    d->socket->sendMessage(message);
-#endif
-=======
     private_data->socket->sendMessage(message);
->>>>>>> 727c863f
+#endif
 }
 
 void CommandSocket::sendProgressStage(Progress::Stage stage)
@@ -336,12 +302,8 @@
     auto message = std::make_shared<cura::proto::ObjectPrintTime>();
     message->set_time(FffProcessor::getInstance()->getTotalPrintTime());
     message->set_material_amount(FffProcessor::getInstance()->getTotalFilamentUsed(0));
-<<<<<<< HEAD
-    d->socket->sendMessage(message);
-#endif
-=======
     private_data->socket->sendMessage(message);
->>>>>>> 727c863f
+#endif
 }
 
 void CommandSocket::sendPrintMaterialForObject(int index, int extruder_nr, float print_time)
@@ -355,41 +317,23 @@
 
 void CommandSocket::beginSendSlicedObject()
 {
-<<<<<<< HEAD
-#ifdef ARCUS
-    if(!d->sliced_object_list)
-=======
+#ifdef ARCUS
     if(!private_data->sliced_object_list)
->>>>>>> 727c863f
     {
         private_data->sliced_object_list = std::make_shared<cura::proto::SlicedObjectList>();
     }
 
-<<<<<<< HEAD
-    d->current_sliced_object = d->sliced_object_list->add_objects();
-    d->current_sliced_object->set_id(d->object_ids[d->sliced_objects]);
-#endif
-=======
     private_data->current_sliced_object = private_data->sliced_object_list->add_objects();
     private_data->current_sliced_object->set_id(private_data->object_ids[private_data->sliced_objects]);
->>>>>>> 727c863f
+#endif
 }
 
 void CommandSocket::endSendSlicedObject()
 {
-<<<<<<< HEAD
-#ifdef ARCUS
-    d->sliced_objects++;
-    d->current_layer_offset = d->current_layer_count;
-    std::cout << "End sliced object called. sliced objects " << d->sliced_objects << " object count: " << d->object_count << std::endl;
-
-    std::cout << "current layer count" << d->current_layer_count << std::endl;
-    std::cout << "current layer offset" << d->current_layer_offset << std::endl;
-=======
+#ifdef ARCUS
     private_data->sliced_objects++;
     private_data->current_layer_offset = private_data->current_layer_count;
     std::cout << "End sliced object called. Sliced objects " << private_data->sliced_objects << " object count: " << private_data->object_count << std::endl;
->>>>>>> 727c863f
 
     if(private_data->sliced_objects >= private_data->object_count)
     {
@@ -405,13 +349,9 @@
 
 void CommandSocket::beginGCode()
 {
-<<<<<<< HEAD
-#ifdef ARCUS
-    FffProcessor::getInstance()->setTargetStream(&d->gcode_output_stream);
-#endif
-=======
+#ifdef ARCUS
     FffProcessor::getInstance()->setTargetStream(&private_data->gcode_output_stream);
->>>>>>> 727c863f
+#endif
 }
 
 void CommandSocket::flushGcode()
@@ -422,12 +362,8 @@
     message->set_data(private_data->gcode_output_stream.str());
     private_data->socket->sendMessage(message);
     
-<<<<<<< HEAD
-    d->gcode_output_stream.str("");
-#endif
-=======
     private_data->gcode_output_stream.str("");
->>>>>>> 727c863f
+#endif
 }
 
 void CommandSocket::sendGCodePrefix(std::string prefix)
@@ -435,12 +371,8 @@
 #ifdef ARCUS
     auto message = std::make_shared<cura::proto::GCodePrefix>();
     message->set_data(prefix);
-<<<<<<< HEAD
-    d->socket->sendMessage(message);
-#endif
-=======
     private_data->socket->sendMessage(message);
->>>>>>> 727c863f
+#endif
 }
 
 #ifdef ARCUS
